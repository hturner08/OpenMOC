--- conflicted
+++ resolved
@@ -11,10 +11,7 @@
 #######################   Main Simulation Parameters   ########################
 ###############################################################################
 
-<<<<<<< HEAD
 opts = Options()
-=======
->>>>>>> db95bdae
 
 ###############################################################################
 ###########################   Creating Lattices   #############################
@@ -56,7 +53,6 @@
 ###############################################################################
 
 quad = openmoc.EqualAnglePolarQuad()
-<<<<<<< HEAD
 quad.setNumPolarAngles(opts.num_polar)
 
 track_generator = openmoc.TrackGenerator3D(geometry, opts.num_azim,
@@ -65,16 +61,6 @@
                                            opts.polar_spacing)
 track_generator.setQuadrature(quad)
 track_generator.setNumThreads(opts.num_omp_threads)
-=======
-quad.setNumPolarAngles(6)
-
-track_generator = openmoc.TrackGenerator3D(geometry, 4,
-                                           6,
-                                           0.1,
-                                           0.1)
-track_generator.setQuadrature(quad)
-track_generator.setNumThreads(4)
->>>>>>> db95bdae
 track_generator.setSegmentFormation(openmoc.OTF_STACKS)
 track_generator.setSegmentationHeights([0.1])
 track_generator.generateTracks()
@@ -84,15 +70,9 @@
 ###############################################################################
 
 solver = openmoc.CPUSolver(track_generator)
-<<<<<<< HEAD
 solver.setConvergenceThreshold(opts.tolerance)
 solver.setNumThreads(opts.num_omp_threads)
 solver.computeEigenvalue(opts.max_iters)
-=======
-solver.setConvergenceThreshold(1e-5)
-solver.setNumThreads(4)
-solver.computeEigenvalue(1000)
->>>>>>> db95bdae
 solver.printTimerReport()
 
 ###############################################################################
