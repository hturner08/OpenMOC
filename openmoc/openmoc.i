%define DOCSTRING 
"A method of characteristics code for nuclear reactor physics calculations."
%enddef

%module(docstring=DOCSTRING) openmoc

%{
  #define SWIG_FILE_WITH_INIT
  #include <cstddef>
  #include "../src/constants.h"
  #include "../src/Cell.h"
  #include "../src/Geometry.h"
  #include "../src/LocalCoords.h"
  #include "../src/log.h"
  #include "../src/Material.h"
  #include "../src/Point.h"
<<<<<<< HEAD
  #include "../src/Quadrature.h"
  #include "../src/Surface.h"
  #include "../src/Solver.h"
  #include "../src/CPUSolver.h"
  #include "../src/ExpEvaluator.h"
=======
  #include "../src/PolarQuad.h"
  #include "../src/Solver.h"
  #include "../src/CPUSolver.h"
  #include "../src/boundary_type.h"
  #include "../src/Surface.h"
>>>>>>> f1e85e4e
  #include "../src/Timer.h"
  #include "../src/Track.h"
  #include "../src/Track2D.h"
  #include "../src/Track3D.h"
  #include "../src/Vector.h"
  #include "../src/Matrix.h"
  #include "../src/linalg.h"
  #include "../src/TrackGenerator.h"
  #include "../src/Universe.h"
  #include "../src/Cmfd.h"

  #ifdef ICPC
  #include "../src/VectorizedSolver.h"
  #endif

  #define printf PySys_WriteStdout

  /* Exception helpers */
  static int swig_c_error_num = 0;
  static char swig_c_err_msg[1024];

  const char* err_occurred(void) {
    if (swig_c_error_num) {
      swig_c_error_num = 0;
      return (const char*)swig_c_err_msg;
    }
    return NULL;
  }

  void set_err(const char *msg) {
    swig_c_error_num = 1;
    strncpy(swig_c_err_msg, msg, 1024);
  }

%}

%warnfilter(506) log_printf(logLevel level, const char *format, ...);
%warnfilter(511) swig::SwigPyIterator;
%warnfilter(511) Cell::setFill;
<<<<<<< HEAD
=======

/* Methods for SWIG to ignore in generating Python API */
%ignore setFSRCentroid(int fsr, Point* centroid);
%ignore setFSRKeysMap(std::unordered_map<std::size_t, fsr_data>* FSR_keys_map);
%ignore setFSRsToKeys(std::vector<std::size_t>* FSRs_to_keys);
%ignore setFSRsToMaterialIDs(std::vector<int>* FSRs_to_material_IDs);
%ignore setFSRKeysMap(ParallelHashMap<std::size_t, fsr_data*>* FSR_keys_map);
%ignore initializeFSRVectors();


>>>>>>> f1e85e4e

%exception {
  try {
    $function
  } catch (const std::exception &e) {
      SWIG_exception(SWIG_RuntimeError, e.what());
  }
}


/* C++ casting helper method for openmoc.process computePinPowers
 * routine and the OpenCG compatibility module */
%inline %{

  Lattice* castUniverseToLattice(Universe* universe) {
    return dynamic_cast<Lattice*>(universe);
  }

  Universe* castLatticeToUniverse(Lattice* lattice) {
    return dynamic_cast<Universe*>(lattice);
  }

  Plane* castSurfaceToPlane(Surface* plane) {
    return dynamic_cast<Plane*>(plane);
  }

  XPlane* castSurfaceToXPlane(Surface* xplane) {
    return dynamic_cast<XPlane*>(xplane);
  }

  YPlane* castSurfaceToYPlane(Surface* yplane) {
    return dynamic_cast<YPlane*>(yplane);
  }

  ZPlane* castSurfaceToZPlane(Surface* zplane) {
    return dynamic_cast<ZPlane*>(zplane);
  }

  Circle* castSurfaceToCircle(Surface* circle) {
    return dynamic_cast<Circle*>(circle);
  }

%}


/* If the user uses the --no-numpy flag, then NumPy typemaps will not be used
 * and the NumPy C API will not be embedded in the source code. The NumPy
 * typemaps are used to allow users to pass NumPy arrays to/from the C++ source
 * code. This does not work well on BGQ, and some users may prefer not to embed
 * this into their code, so if --no-numpy is passed in we use SWIG typemaps to
 * allow users to pass in arrays of data as Python lists. */
#ifdef NO_NUMPY


/* Typemap for the Material::set_____XS(double* xs, int num_groups)
 * method - allows users to pass in a Python list of cross-sections
 * for each energy group */
%typemap(in) (double* xs, int num_groups) {

  if (!PyList_Check($input)) {
    PyErr_SetString(PyExc_ValueError,"Expected a Python list of values "
                    "for the cross-section array");
    return NULL;
  }

  $2 = PySequence_Length($input);  // num_groups
  $1 = (double*) malloc($2 * sizeof(double));  // cross-section array

  /* Loop over x */
  for (int i = 0; i < $2; i++) {

    /* Extract the value from the list at this location */
    PyObject *o = PySequence_GetItem($input,i);

    /* If value is a number, cast it as an int and set the input array value */
    if (PyNumber_Check(o)) {
      $1[i] = (double) PyFloat_AsDouble(o);
    }
    else {
      free($1);
      PyErr_SetString(PyExc_ValueError,"Expected a list of numbers "
                      "for cross-section values\n");
      return NULL;
    }
  }
}


/* Typemap for the Material::set_____XS(float* xs, int num_groups)
 * method - allows users to pass in a Python list of cross-sections
 * for each energy group */
%typemap(in) (float* xs, int num_groups) {

  if (!PyList_Check($input)) {
    PyErr_SetString(PyExc_ValueError,"Expected a Python list of values "
                    "for the cross-section array");
    return NULL;
  }

  $2 = PySequence_Length($input);  // num_groups
  $1 = (float*) malloc($2 * sizeof(float));  // cross-section array

  /* Loop over x */
  for (int i = 0; i < $2; i++) {

    /* Extract the value from the list at this location */
    PyObject *o = PySequence_GetItem($input,i);

    /* If value is a number, cast it as an int and set input array value */
    if (PyNumber_Check(o)) {
      $1[i] = (float) PyFloat_AsFloat(o);
    }
    else {
      free($1);
      PyErr_SetString(PyExc_ValueError,"Expected a list of numbers "
                      "for cross-section values\n");
      return NULL;
    }
  }
}


/* Typemap for the Cmfd::setGroupStructure
 * (int* group_indices, int length_group_indices)
 * method - allows users to pass in a Python list of group indices
 * for each CMFD energy group */
%typemap(in) (int* group_indices, int length_group_indices) {

  if (!PyList_Check($input)) {
    PyErr_SetString(PyExc_ValueError,"Expected a Python list of values "
                    "for the group indices array");
    return NULL;
  }

  $2 = PySequence_Length($input);  // length_group_indices
  $1 = (int*) malloc($2 * sizeof(int));  // group indices array

  /* Loop over x */
  for (int i = 0; i < $2; i++) {

    /* Extract the value from the list at this location */
    PyObject *o = PySequence_GetItem($input,i);

    /* If value is a number, cast it as an int and set the input array value */
    if (PyNumber_Check(o)) {
      $1[i] = (int) PyInt_AS_LONG(o);
    }
    else {
      free($1);
      PyErr_SetString(PyExc_ValueError,"Expected a list of numbers "
                      "for group indices values\n");
      return NULL;
    }
  }
}



/* If the user did not pass in the --no-numpy flag, then NumPy typemaps will be
 * used and the NumPy C API will be embedded in the source code. This will allow
 * users to pass arrays of data to/from the C++ source code (ie, setting group
 * cross-section values or extracting the scalar flux). */
#else

%include "numpy.i"

%init %{
  import_array();
%}

/* The typemap used to match the method signature for the
 * Lattice::setLatticeCells setter method. This allows users to set the lattice
 * cells (universe IDs) using a 2D NumPy array */
%apply (int DIM1, int DIM2, int* IN_ARRAY2) {(int num_x, int num_y, int* universes)}

/* The typemap used to match the method signature for the
 * Cmfd::setGroupStructure method. This allows users to set the CMFD group 
 * structure using a NumPy array */
%apply (int* IN_ARRAY1, int DIM1) {(int* group_indices, int length_group_indices)}

/* The typemap used to match the method signature for the Material
 * cross-section setter methods. This allows users to set the cross-sections
 * using NumPy arrays */
%apply (double* IN_ARRAY1, int DIM1) {(double* xs, int num_groups)}

/* The typemap used to match the method signature for the TrackGenerator's
 * getter methods for track start and end coordinates for the plotting
 * routines in openmoc.plotter */
%apply (double* ARGOUT_ARRAY1, int DIM1) {(double* coords, int num_tracks)}

/* The typemap used to match the method signature for the TrackGenerator's
 * getter methods for track segment start and end coordinates for the plotting
 * routines in openmoc.plotter */
%apply (double* ARGOUT_ARRAY1, int DIM1) {(double* coords, int num_segments)}

/* The typemap used to match the method signature for the Solver's
 * computeFSRFissionRates method for the data processing routines in
 * openmoc.process */
%apply (double* ARGOUT_ARRAY1, int DIM1) {(double* fission_rates, int num_FSRs)}

/* The typemap used to match the method signature for the Universe's
 * getCellIds method for the data processing routines in openmoc.process */
%apply (int* ARGOUT_ARRAY1, int DIM1) {(int* cell_ids, int num_cells)}

/* The typemap used to match the method signature for the 
 * PolarQuad::setSinThetas method. This allows users to set the polar angle 
 * quadrature sine thetas using a NumPy array */
%apply (double* IN_ARRAY1, int DIM1) {(double* sin_thetas, int num_polar)}

/* The typemap used to match the method signature for the 
 * PolarQuad::setWeights method. This allows users to set the polar angle 
 * quadrature weights using a NumPy array */
%apply (double* IN_ARRAY1, int DIM1) {(double* weights, int num_polar)}

#endif


/* Typemap for all methods which return a std::map<int, Cell*>. This includes
 * the Geometry::getAllCells(), Universe::getAllCells(), etc. These methods
 * are particularly useful for OpenCG compatibility. */
%include <std_map.i>
%clear std::map<int, Cell*>;
%typemap(out) std::map<int, Cell*> {

  $result = PyDict_New();
  int size = $1.size();

  std::map<int, Cell*>::iterator iter;
  Cell* cell;
  int cell_id;

  for (iter = $1.begin(); iter != $1.end(); ++iter) {
    cell_id = iter->first;
    cell = iter->second;
    PyObject* value =
         SWIG_NewPointerObj(SWIG_as_voidptr(cell), $descriptor(Cell*), 0);
    PyDict_SetItem($result, PyInt_FromLong(cell_id), value);
  }
}


/* Typemap for all methods which return a std::map<int, surface_halfspace>.
 * This includes the Cell::getSurfaces() method, which is useful for OpenCG
 * compatibility. */
%include <std_map.i>
%clear std::map<int, surface_halfspace>;
%typemap(out) std::map<int, surface_halfspace> {

  $result = PyDict_New();
  int size = $1.size();

  std::map<int, surface_halfspace>::iterator iter;
  surface_halfspace* surf;
  int surf_id;

  for (iter = $1.begin(); iter != $1.end(); ++iter) {
    surf_id = iter->first;
    surf = &iter->second;
    PyObject* value =
         SWIG_NewPointerObj(SWIG_as_voidptr(surf),
                            $descriptor(surface_halfspace*), 0);
    PyDict_SetItem($result, PyInt_FromLong(surf_id), value);
  }
}


/* Typemap for all methods which return a std::map<int, Material*>.
 * This includes the Geometry::getAllMaterials() method, which is useful 
 * for OpenCG compatibility. */
%include <std_map.i>
%clear std::map<int, Material*>;
%typemap(out) std::map<int, Material*> {

  $result = PyDict_New();
  int size = $1.size();

  std::map<int, Material*>::iterator iter;
  Material* mat;
  int mat_id;

  for (iter = $1.begin(); iter != $1.end(); ++iter) {
    mat_id = iter->first;
    mat = iter->second;
    PyObject* value =
         SWIG_NewPointerObj(SWIG_as_voidptr(mat), $descriptor(Material*), 0);
    PyDict_SetItem($result, PyInt_FromLong(mat_id), value);
  }
}


/* Typemap for all methods which return a std::map<int, Universe*>.
 * This includes the Lattice::getUniqueUniverses() method which is ueseful for
 * OpenCG compatibility. */
%include <std_map.i>
%clear std::map<int, Universe*>;
%typemap(out) std::map<int, Universe*> {

  $result = PyDict_New();
  int size = $1.size();

  std::map<int, Universe*>::iterator iter;
  Universe* univ;
  int univ_id;

  for (iter = $1.begin(); iter != $1.end(); ++iter) {
    univ_id = iter->first;
    univ = iter->second;
    PyObject* value =
         SWIG_NewPointerObj(SWIG_as_voidptr(univ), $descriptor(Universe*), 0);
    PyDict_SetItem($result, PyInt_FromLong(univ_id), value);
  }
}


/* Typemap for Lattice::setUniverses(int num_x, int num_y, Universe** universes)
 * method - allows users to pass in Python lists of Universes for each
 * lattice cell */
%typemap(in) (int num_y, int num_x, Universe** universes) {

  if (!PyList_Check($input)) {
    PyErr_SetString(PyExc_ValueError,"Expected a Python list of integers "
                    "for the Lattice cells");
    return NULL;
  }

  $1 = PySequence_Length($input);  // num_y
  $2 = PySequence_Length(PyList_GetItem($input,0)); // num_x
  $3 = (Universe**) malloc(($1 * $2) * sizeof(Universe*)); // universes

<<<<<<< HEAD
  /* Loop over y */
  for (int j = 0; j < $1; j++) {
=======
  /* Loop over x */
  for (int i = 0; i < $1; i++) {
>>>>>>> f1e85e4e

    /* Get the inner list in the nested list for the lattice */
    PyObject* outer_list = PyList_GetItem($input,j);

    /* Check that the length of this list is the same as the length
     * of the first list */
    if (PySequence_Length(outer_list) != $2) {
      PyErr_SetString(PyExc_ValueError, "Size mismatch in Universes "
                      "list for Lattice which must be a 2D list of lists");
      return NULL;
    }

<<<<<<< HEAD
    /* Loop over x */
    for (int i =0; i < $2; i++) {
      /* Extract the value from the list at this location and convert
       * SWIG wrapper to pointer to underlying C++ class instance */
      PyObject* o = PyList_GetItem(outer_list, i);
      void *p1 = 0;
      SWIG_ConvertPtr(o, &p1, SWIGTYPE_p_Universe, 0 | 0);
      $3[j*$2+i] = (Universe*) p1;
    }
  }
}


/* Typemap for Lattice::setUniverses(int num_x, int num_y, Universe** universes)
 * method - allows users to pass in Python lists of Universes for each
 * lattice cell */
%typemap(in) (int num_z, int num_y, int num_x, Universe** universes) {

  if (!PyList_Check($input)) {
    PyErr_SetString(PyExc_ValueError,"Expected a Python list of integers "
                    "for the Lattice cells");
    return NULL;
  }

  $1 = PySequence_Length($input);  // num_z
  $2 = PySequence_Length(PyList_GetItem($input,0)); // num_y
  $3 = PySequence_Length(PyList_GetItem(PyList_GetItem($input,0), 0)); // num_x
  $4 = (Universe**) malloc(($1 * $2 * $3) * sizeof(Universe*)); // universes

  /* Loop over y */
  for (int k = 0; k < $1; k++) {

    /* Get the inner list in the nested list for the lattice */
    PyObject* outer_outer_list = PyList_GetItem($input,k);
    
    /* Loop over y */
    for (int j = 0; j < $2; j++) {

      /* Get the inner list in the nested list for the lattice */
      PyObject* outer_list = PyList_GetItem(outer_outer_list, j);

      /* Check that the length of this list is the same as the length
       * of the first list */
      if (PySequence_Length(outer_list) != $3) {
        PyErr_SetString(PyExc_ValueError, "Size mismatch in Universes "
                        "list for Lattice which must be a 3D list of lists of lists");
        return NULL;
      }
      
      /* Loop over x */
      for (int i =0; i < $3; i++) {
        /* Extract the value from the list at this location and convert
         * SWIG wrapper to pointer to underlying C++ class instance */
        PyObject* o = PyList_GetItem(outer_list, i);
        void *p1 = 0;
        SWIG_ConvertPtr(o, &p1, SWIGTYPE_p_Universe, 0 | 0);
        $4[k*($2*$3) + j*$3 + i] = (Universe*) p1;
      }
=======
    /* Loop over y */
    for (int j =0; j < $2; j++) {
      /* Extract the value from the list at this location and convert
       * SWIG wrapper to pointer to underlying C++ class instance */
      PyObject* o = PyList_GetItem(outer_list, j);
      void *p1 = 0;
      SWIG_ConvertPtr(o, &p1, SWIGTYPE_p_Universe, 0 | 0);
      $3[i*$2+j] = (Universe*) p1;
>>>>>>> f1e85e4e
    }
  }
}


%include <exception.i>
%include <std_map.i>
%include ../src/constants.h
%include ../src/Cell.h
%include ../src/Geometry.h
%include ../src/LocalCoords.h
%include ../src/log.h
%include ../src/Material.h
%include ../src/Point.h
<<<<<<< HEAD
%include ../src/Quadrature.h
%include ../src/Surface.h
%include ../src/Solver.h
%include ../src/CPUSolver.h
%include ../src/ExpEvaluator.h
=======
%include ../src/PolarQuad.h
%include ../src/Solver.h
%include ../src/CPUSolver.h
%include ../src/boundary_type.h
%include ../src/Surface.h
>>>>>>> f1e85e4e
%include ../src/Timer.h
%include ../src/Track.h
%include ../src/Track2D.h
%include ../src/Track3D.h
%include ../src/Vector.h
%include ../src/Matrix.h
%include ../src/linalg.h
%include ../src/TrackGenerator.h
%include ../src/Universe.h
%include ../src/Cmfd.h

#ifdef ICPC
%include ../src/VectorizedSolver.h
#endif

#define printf PySys_WriteStdout

#ifdef DOUBLE
typedef double FP_PRECISION;
#else
typedef float FP_PRECISION;
#endif<|MERGE_RESOLUTION|>--- conflicted
+++ resolved
@@ -14,19 +14,11 @@
   #include "../src/log.h"
   #include "../src/Material.h"
   #include "../src/Point.h"
-<<<<<<< HEAD
   #include "../src/Quadrature.h"
   #include "../src/Surface.h"
   #include "../src/Solver.h"
   #include "../src/CPUSolver.h"
   #include "../src/ExpEvaluator.h"
-=======
-  #include "../src/PolarQuad.h"
-  #include "../src/Solver.h"
-  #include "../src/CPUSolver.h"
-  #include "../src/boundary_type.h"
-  #include "../src/Surface.h"
->>>>>>> f1e85e4e
   #include "../src/Timer.h"
   #include "../src/Track.h"
   #include "../src/Track2D.h"
@@ -37,7 +29,8 @@
   #include "../src/TrackGenerator.h"
   #include "../src/Universe.h"
   #include "../src/Cmfd.h"
-
+  #include "../src/boundary_type.h"
+  
   #ifdef ICPC
   #include "../src/VectorizedSolver.h"
   #endif
@@ -66,8 +59,6 @@
 %warnfilter(506) log_printf(logLevel level, const char *format, ...);
 %warnfilter(511) swig::SwigPyIterator;
 %warnfilter(511) Cell::setFill;
-<<<<<<< HEAD
-=======
 
 /* Methods for SWIG to ignore in generating Python API */
 %ignore setFSRCentroid(int fsr, Point* centroid);
@@ -77,9 +68,6 @@
 %ignore setFSRKeysMap(ParallelHashMap<std::size_t, fsr_data*>* FSR_keys_map);
 %ignore initializeFSRVectors();
 
-
->>>>>>> f1e85e4e
-
 %exception {
   try {
     $function
@@ -408,13 +396,8 @@
   $2 = PySequence_Length(PyList_GetItem($input,0)); // num_x
   $3 = (Universe**) malloc(($1 * $2) * sizeof(Universe*)); // universes
 
-<<<<<<< HEAD
   /* Loop over y */
   for (int j = 0; j < $1; j++) {
-=======
-  /* Loop over x */
-  for (int i = 0; i < $1; i++) {
->>>>>>> f1e85e4e
 
     /* Get the inner list in the nested list for the lattice */
     PyObject* outer_list = PyList_GetItem($input,j);
@@ -427,7 +410,6 @@
       return NULL;
     }
 
-<<<<<<< HEAD
     /* Loop over x */
     for (int i =0; i < $2; i++) {
       /* Extract the value from the list at this location and convert
@@ -473,7 +455,8 @@
        * of the first list */
       if (PySequence_Length(outer_list) != $3) {
         PyErr_SetString(PyExc_ValueError, "Size mismatch in Universes "
-                        "list for Lattice which must be a 3D list of lists of lists");
+                        "list for Lattice which must be a 3D list of lists "
+                        "of lists");
         return NULL;
       }
       
@@ -486,16 +469,6 @@
         SWIG_ConvertPtr(o, &p1, SWIGTYPE_p_Universe, 0 | 0);
         $4[k*($2*$3) + j*$3 + i] = (Universe*) p1;
       }
-=======
-    /* Loop over y */
-    for (int j =0; j < $2; j++) {
-      /* Extract the value from the list at this location and convert
-       * SWIG wrapper to pointer to underlying C++ class instance */
-      PyObject* o = PyList_GetItem(outer_list, j);
-      void *p1 = 0;
-      SWIG_ConvertPtr(o, &p1, SWIGTYPE_p_Universe, 0 | 0);
-      $3[i*$2+j] = (Universe*) p1;
->>>>>>> f1e85e4e
     }
   }
 }
@@ -510,19 +483,11 @@
 %include ../src/log.h
 %include ../src/Material.h
 %include ../src/Point.h
-<<<<<<< HEAD
 %include ../src/Quadrature.h
 %include ../src/Surface.h
 %include ../src/Solver.h
 %include ../src/CPUSolver.h
 %include ../src/ExpEvaluator.h
-=======
-%include ../src/PolarQuad.h
-%include ../src/Solver.h
-%include ../src/CPUSolver.h
-%include ../src/boundary_type.h
-%include ../src/Surface.h
->>>>>>> f1e85e4e
 %include ../src/Timer.h
 %include ../src/Track.h
 %include ../src/Track2D.h
@@ -533,6 +498,7 @@
 %include ../src/TrackGenerator.h
 %include ../src/Universe.h
 %include ../src/Cmfd.h
+%include ../src/boundary_type.h
 
 #ifdef ICPC
 %include ../src/VectorizedSolver.h
