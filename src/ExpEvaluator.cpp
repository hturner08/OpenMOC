--- conflicted
+++ resolved
@@ -11,10 +11,7 @@
   _exp_table = NULL;
   _polar_quad = NULL;
   _max_optical_length = MAX_OPTICAL_LENGTH;
-<<<<<<< HEAD
-=======
   _exp_precision = EXP_PRECISION;
->>>>>>> af371acb
 }
 
 
@@ -53,8 +50,6 @@
 
 
 /**
-<<<<<<< HEAD
-=======
  * @brief Sets the maximum acceptable approximation error for exponentials.
  * @details This routine only affects the construction of the linear
  *          interpolation table for exponentials, if in use. By default,
@@ -73,7 +68,6 @@
 
 
 /**
->>>>>>> af371acb
  * @brief Use linear interpolation to compute exponentials.
  */
 void ExpEvaluator::useInterpolation() {
@@ -100,8 +94,6 @@
 
 
 /**
-<<<<<<< HEAD
-=======
  * @brief Gets the maximum acceptable approximation error for exponentials.
  * @return the maximum exponential approximation error
  */
@@ -111,7 +103,6 @@
 
 
 /**
->>>>>>> af371acb
  * @brief Returns true if using linear interpolation to compute exponentials.
  * @return true if so, false otherwise
  */
@@ -167,11 +158,7 @@
  * @brief If using linear interpolation, builds the table for each polar angle.
  * @param tolerance the minimum acceptable interpolation accuracy
  */
-<<<<<<< HEAD
-void ExpEvaluator::initialize(double tolerance) {
-=======
 void ExpEvaluator::initialize() {
->>>>>>> af371acb
 
   /* If no exponential table is needed, return */
   if (!_interpolate)
@@ -184,11 +171,7 @@
 
   /* Set size of interpolation table */
   int num_polar = _polar_quad->getNumPolarAngles();
-<<<<<<< HEAD
-  int num_array_values = _max_optical_length * sqrt(1. / (8.e-2 * tolerance));
-=======
   int num_array_values = _max_optical_length * sqrt(1. / (8. * _exp_precision));
->>>>>>> af371acb
   FP_PRECISION exp_table_spacing = _max_optical_length / num_array_values;
 
   /* Compute the reciprocal of the table entry spacing */
