--- conflicted
+++ resolved
@@ -10,17 +10,12 @@
 
 #ifdef __cplusplus
 #include "Python.h"
+#include "constants.h"
 #include "LocalCoords.h"
 #include "boundary_type.h"
 #include <limits>
 #include <map>
 #include <vector>
-<<<<<<< HEAD
-#include "constants.h"
-#include "LocalCoords.h"
-#include "boundary_type.h"
-=======
->>>>>>> 1847f671
 #endif
 
 
