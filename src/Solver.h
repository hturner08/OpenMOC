/**
 * @file Solver.h
 * @brief The Solver class.
 * @date February 7, 2012
 * @author William Boyd, MIT, Course 22 (wboyd@mit.edu)
 */

#ifndef SOLVER_H_
#define SOLVER_H_

#ifdef __cplusplus
#define _USE_MATH_DEFINES
#include "Python.h"
#include "constants.h"
#include "Timer.h"
#include "Quadrature.h"
#include "TrackGenerator.h"
#include "Cmfd.h"
#include "ExpEvaluator.h"
#include "segmentation_type.h"
#include <math.h>
#endif

/** Indexing macro for the scalar flux in each FSR and energy group */
#define _scalar_flux(r,e) (_scalar_flux[(r)*_num_groups + (e)])

/** Indexing macro for the old scalar flux in each FSR and energy group */
#define _old_scalar_flux(r,e) (_old_scalar_flux[(r)*_num_groups + (e)])

/** Indexing macro for the total source divided by the total cross-section
 *  (\f$ \frac{Q}{\Sigma_t} \f$) in each FSR and energy group */
#define _reduced_sources(r,e) (_reduced_sources[(r)*_num_groups + (e)])

/** Indexing macro for the angular fluxes for each polar angle and energy
 *  group for the outgoing reflective track for both the forward and
 *  reverse direction for a given track */
#define _boundary_flux(i,j,pe) (_boundary_flux[(i)*2*_fluxes_per_track \
                                                + (j)*_fluxes_per_track \
                                               + (pe)])
#define _start_flux(i,j,pe) (_start_flux[(i)*2*_fluxes_per_track \
                                                + (j)*_fluxes_per_track \
                                               + (pe)])

/** Indexing macro for the leakage for each polar angle and energy group
 *  for both the forward and reverse direction for each track */
#define _boundary_leakage(i,pe2) (_boundary_leakage[2*(i)*_fluxes_per_track \
                                                    +(pe2)])

/** Indexing scheme for fixed sources for each FSR and energy group */
#define _fixed_sources(r,e) (_fixed_sources[(r)*_num_groups + (e)])

/** Indexing scheme for the total fission source (\f$ \nu\Sigma_f\Phi \f$)
 *  for each FSR and energy group */
#define fission_sources(r,e) (fission_sources[(r)*_num_groups + (e)])

/** Indexing scheme for the total in-scatter source (\f$ \Sigma_s\Phi \f$)
 *  for each FSR and energy group */
#define scatter_sources(r,e) (scatter_sources[(r)*_num_groups + (e)])

/**
 * @enum residualType
 * @brief The type of residual used for the convergence criterion.
*/
enum residualType {

  /** A residual on the scalar flux distribution */
  SCALAR_FLUX,

  /** A residual on the fission source distribution */
  FISSION_SOURCE,

  /** A residual on the total source distribution */
  TOTAL_SOURCE,
};

/**
 * @class Solver Solver.h "src/Solver.h"
 * @brief This is an abstract base class which different Solver subclasses
 *        implement for different architectures or source iteration algorithms.
 */
class Solver {

protected:

  /** The number of azimuthal angles */
  int _num_azim;

  /** The number of energy groups */
  int _num_groups;

  /** The number of flat source regions */
  int _num_FSRs;

  /** The number of fissionable flat source regions */
  int _num_fissionable_FSRs;

  /** The FSR "volumes" (i.e., areas) indexed by FSR UID */
  FP_PRECISION* _FSR_volumes;

  /** The FSR Material pointers indexed by FSR UID */
  Material** _FSR_materials;

  /** A pointer to a TrackGenerator which contains Tracks */
  TrackGenerator* _track_generator;

  /** A pointer to a Geometry with initialized FSR offset maps */
  Geometry* _geometry;

  /** The number of Materials */
  int _num_materials;

  /** A pointer to a polar quadrature */
  Quadrature* _quad;

  /** The number of polar angles */
  int _num_polar;

  /** The number of flux varies stored per track in each direction */
  int _fluxes_per_track;

  /** A pointer to the array of Tracks */
  Track** _tracks;

  /** A pointer to an array with the number of Tracks per azimuthal angle */
  int*** _tracks_per_stack;
  int* _num_tracks_by_parallel_group;
  int _num_parallel_track_groups;

  /** Boolean for whether to solve in 3D (true) or 2D (false) */
  bool _solve_3D;

<<<<<<< HEAD
  /** Determines the type of track segmentation to use for 3D MOC */
  segmentationType _segment_formation;
  
=======
>>>>>>> 433d6a61
  /** The total number of Tracks */
  int _tot_num_tracks;

  /** The weights for each azimuthal angle */
  double* _azim_spacings;

  /** The weights for each polar angle in the polar angle quadrature */
  double** _polar_spacings;

  /** The angular fluxes for each Track for all energy groups, polar angles,
   *  and azimuthal angles. This array stores the boundary fluxes for a
   *  a Track along both "forward" and "reverse" directions. */
  FP_PRECISION* _boundary_flux;
  FP_PRECISION* _start_flux;

  /** The angular leakages for each Track for all energy groups, polar angles,
   *  and azimuthal angles. This array stores the weighted outgoing fluxes
   *  for a Track along both "forward" and "reverse" directions. */
  FP_PRECISION* _boundary_leakage;

  /** The scalar flux for each energy group in each FSR */
  FP_PRECISION* _scalar_flux;

  /** The old scalar flux for each energy group in each FSR */
  FP_PRECISION* _old_scalar_flux;

  /** Optional user-specified fixed sources in each FSR and energy group */
  FP_PRECISION* _fixed_sources;

  /** Ratios of source to total cross-section for each FSR and energy group */
  FP_PRECISION* _reduced_sources;

  /** The current iteration's approximation to k-effective */
  FP_PRECISION _k_eff;

  /** The number of source iterations needed to reach convergence */
  int _num_iterations;

  /** The tolerance for converging the source/flux */
  FP_PRECISION _converge_thresh;

  /** En ExpEvaluator to compute exponentials in the transport equation */
  ExpEvaluator* _exp_evaluator;

  /** A timer to record timing data for a simulation */
  Timer* _timer;

  /** A pointer to a Coarse Mesh Finite Difference (CMFD) acceleration object */
  Cmfd* _cmfd;

  /**
   * @brief Initializes Track boundary angular flux and leakage and
   *        FSR scalar flux arrays.
   */
  virtual void initializeFluxArrays() =0;

  /**
   * @brief Allocates memory for FSR source arrays.
   */
  virtual void initializeSourceArrays() =0;

  virtual void initializeExpEvaluator();
  virtual void initializeFSRs();
  virtual void countFissionableFSRs();
  virtual void initializeCmfd();

  /**
   * @brief Zero each Track's boundary fluxes for each energy group and polar
   *        angle in the "forward" and "reverse" directions.
   */
  virtual void zeroTrackFluxes() =0;

  /**
   * @brief Set the scalar flux for each FSR and energy group to some value.
   * @param value the value to assign to each FSR scalar flux
   */
  virtual void flattenFSRFluxes(FP_PRECISION value) =0;

  /**
   * @brief Stores the current scalar fluxes in the old scalar flux array.
   */
  virtual void storeFSRFluxes() =0;

  /**
   * @brief Normalizes all FSR scalar fluxes and Track boundary angular
   *        fluxes to the total fission source (times \f$ \nu \f$).
   */
  virtual void normalizeFluxes() =0;

  /**
   * @brief Computes the total source (fission, scattering, fixed) for
   *        each FSR and energy group.
   */
  virtual void computeFSRSources() =0;

  /**
   * @brief Computes the residual between successive flux/source iterations.
   * @param res_type the type of residual (FLUX, FISSIOn_SOURCE, TOTAL_SOURCE)
   * @return the total residual summed over FSRs and energy groups
   */
  virtual double computeResidual(residualType res_type) =0;

  /**
   * @brief Compute \f$ k_{eff} \f$ from total fission and absorption rates
   *        in each FSR and energy group.
   */
  virtual void computeKeff() =0;

  /**
   * @brief Add the source term contribution in the transport equation to
   *        the FSR scalar flux.
   */
  virtual void addSourceToScalarFlux() =0;

  /**
   * @brief This method performs one transport sweep of all azimuthal angles,
   *        Tracks, segments, polar angles and energy groups.
   */
  virtual void transportSweep() =0;

  void clearTimerSplits();

public:
  Solver(TrackGenerator* track_generator=NULL);
  virtual ~Solver();

  virtual void setGeometry(Geometry* geometry);

  Geometry* getGeometry();
  TrackGenerator* getTrackGenerator();
  FP_PRECISION getFSRVolume(int fsr_id);
  int getNumPolarAngles();
  int getNumIterations();
  double getTotalTime();
  FP_PRECISION getKeff();
  FP_PRECISION getConvergenceThreshold();
  FP_PRECISION getMaxOpticalLength();
  bool isUsingDoublePrecision();
  bool isUsingExponentialInterpolation();



  virtual FP_PRECISION getFSRScalarFlux(int fsr_id, int group);
  virtual FP_PRECISION getFSRSource(int fsr_id, int group);

  virtual void setTrackGenerator(TrackGenerator* track_generator);
  virtual void setConvergenceThreshold(FP_PRECISION threshold);
  virtual void setFixedSourceByFSR(int fsr_id, int group, FP_PRECISION source);
  void setFixedSourceByCell(Cell* cell, int group, FP_PRECISION source);
  void setFixedSourceByMaterial(Material* material, int group,
                                FP_PRECISION source);
  void setMaxOpticalLength(FP_PRECISION max_optical_length);
  void setExpPrecision(FP_PRECISION precision);
  void useExponentialInterpolation();
  void useExponentialIntrinsic();

  void computeFlux(int max_iters=1000, bool only_fixed_source=true);
  void computeSource(int max_iters=1000, double k_eff=1.0,
                     residualType res_type=TOTAL_SOURCE);
  void computeEigenvalue(int max_iters=1000,
                         residualType res_type=FISSION_SOURCE);

 /**
  * @brief Computes the volume-weighted, energy integrated fission rate in
  *        each FSR and stores them in an array indexed by FSR ID.
  * @details This is a helper method for SWIG to allow users to retrieve
  *          FSR fission rates as a NumPy array. An example of how this method
  *          can be called from Python is as follows:
  *
  * @code
  *          num_FSRs = geometry.getNumFSRs()
  *          fission_rates = solver.computeFSRFissionRates(num_FSRs)
  * @endcode
  *
  * @param fission_rates an array to store the fission rates (implicitly passed
  *                      in as a NumPy array from Python)
  * @param num_FSRs the number of FSRs passed in from Python
  */
  virtual void computeFSRFissionRates(double* fission_rates, int num_FSRs) =0;

  void printTimerReport();
};


#endif /* SOLVER_H_ */<|MERGE_RESOLUTION|>--- conflicted
+++ resolved
@@ -129,12 +129,9 @@
   /** Boolean for whether to solve in 3D (true) or 2D (false) */
   bool _solve_3D;
 
-<<<<<<< HEAD
   /** Determines the type of track segmentation to use for 3D MOC */
   segmentationType _segment_formation;
   
-=======
->>>>>>> 433d6a61
   /** The total number of Tracks */
   int _tot_num_tracks;
 
