/**
 * @file Solver.h
 * @brief The Solver class.
 * @date February 7, 2012
 * @author William Boyd, MIT, Course 22 (wboyd@mit.edu)
 */

#ifndef SOLVER_H_
#define SOLVER_H_

#ifdef __cplusplus
#define _USE_MATH_DEFINES
#ifdef SWIG
#include "Python.h"
#endif
#include "constants.h"
#include "Timer.h"
#include "Quadrature.h"
#include "TrackGenerator3D.h"
#include "Cmfd.h"
#include "ExpEvaluator.h"
#include "segmentation_type.h"
#include <math.h>
#endif

/** Indexing macro for the scalar flux in each FSR and energy group */
#define _scalar_flux(r,e) (_scalar_flux[(r)*_num_groups + (e)])

/** Indexing macro for the old scalar flux in each FSR and energy group */
#define _old_scalar_flux(r,e) (_old_scalar_flux[(r)*_num_groups + (e)])

/** Indexing macro for the total source divided by the total cross-section
 *  (\f$ \frac{Q}{\Sigma_t} \f$) in each FSR and energy group */
#define _reduced_sources(r,e) (_reduced_sources[(r)*_num_groups + (e)])

/** Indexing macro for the angular fluxes for each polar angle and energy
 *  group for the outgoing reflective track for both the forward and
 *  reverse direction for a given track */
#define _boundary_flux(i,j,pe) (_boundary_flux[(i)*2*_fluxes_per_track \
                                                + (j)*_fluxes_per_track \
                                               + (pe)])
#define _start_flux(i,j,pe) (_start_flux[(i)*2*_fluxes_per_track \
                                                + (j)*_fluxes_per_track \
                                               + (pe)])

/** Indexing macro for the leakage for each polar angle and energy group
 *  for both the forward and reverse direction for each track */
#define _boundary_leakage(i,pe2) (_boundary_leakage[2*(i)*_fluxes_per_track \
                                                    +(pe2)])

/** Indexing scheme for fixed sources for each FSR and energy group */
#define _fixed_sources(r,e) (_fixed_sources[(r)*_num_groups + (e)])

/** Indexing scheme for the total fission source (\f$ \nu\Sigma_f\Phi \f$)
 *  for each FSR and energy group */
#define fission_sources(r,e) (fission_sources[(r)*_num_groups + (e)])

/** Indexing scheme for the total in-scatter source (\f$ \Sigma_s\Phi \f$)
 *  for each FSR and energy group */
#define scatter_sources(r,e) (scatter_sources[(r)*_num_groups + (e)])


/**
 * @enum solverMode
 * @brief The solution mode used by the MOC solver.
*/
enum solverMode {

  /** The forward flux distribution */
  FORWARD,

  /** The adjoint flux distribution */
  ADJOINT,
};


/**
 * @enum residualType
 * @brief The type of residual used for the convergence criterion.
*/
enum residualType {

  /** A residual on the scalar flux distribution */
  SCALAR_FLUX,

  /** A residual on the fission source distribution */
  FISSION_SOURCE,

  /** A residual on the total source distribution */
  TOTAL_SOURCE,
};

/**
 * @class Solver Solver.h "src/Solver.h"
 * @brief This is an abstract base class which different Solver subclasses
 *        implement for different architectures or source iteration algorithms.
 */
class Solver {

protected:

  /** The number of azimuthal angles */
  int _num_azim;

  /** The number of energy groups */
  int _num_groups;

  /** The number of flat source regions */
  int _num_FSRs;

  /** The number of fissionable flat source regions */
  int _num_fissionable_FSRs;

  /** The FSR "volumes" (i.e., areas) indexed by FSR UID */
  FP_PRECISION* _FSR_volumes;

  /** The FSR Material pointers indexed by FSR UID */
  Material** _FSR_materials;

  /** A pointer to a TrackGenerator which contains Tracks */
  TrackGenerator* _track_generator;

  /** A pointer to a Geometry with initialized FSR offset maps */
  Geometry* _geometry;

  /** The number of Materials */
  int _num_materials;

  /** A pointer to a polar quadrature */
  Quadrature* _quad;

  /** The number of polar angles */
  int _num_polar;

  /** The number of flux varies stored per track in each direction */
  int _fluxes_per_track;

  /** A pointer to the array of Tracks */
  Track** _tracks;

  /** A pointer to an array with the number of Tracks per azimuthal angle */
  int*** _tracks_per_stack;

  /** Boolean for whether to solve in 3D (true) or 2D (false) */
  bool _solve_3D;

  /** Determines the type of track segmentation to use for 3D MOC */
  segmentationType _segment_formation;

  /** The total number of Tracks */
  int _tot_num_tracks;

  /** The weights for each azimuthal angle */
  FP_PRECISION* _azim_spacings;

  /** The weights for each polar angle in the polar angle quadrature */
  FP_PRECISION** _polar_spacings;

  /** The angular fluxes for each Track for all energy groups, polar angles,
   *  and azimuthal angles. This array stores the boundary fluxes for a
   *  a Track along both "forward" and "reverse" directions. */
  FP_PRECISION* _boundary_flux;
  FP_PRECISION* _start_flux;

  /** The angular leakages for each Track for all energy groups, polar angles,
   *  and azimuthal angles. This array stores the weighted outgoing fluxes
   *  for a Track along both "forward" and "reverse" directions. */
  FP_PRECISION* _boundary_leakage;

  /** The scalar flux for each energy group in each FSR */
  FP_PRECISION* _scalar_flux;

  /** The old scalar flux for each energy group in each FSR */
  FP_PRECISION* _old_scalar_flux;

  /** Optional user-specified fixed sources in each FSR and energy group */
  FP_PRECISION* _fixed_sources;

  /** Ratios of source to total cross-section for each FSR and energy group */
  FP_PRECISION* _reduced_sources;

  /** The current iteration's approximation to k-effective */
  FP_PRECISION _k_eff;

  /** The number of source iterations needed to reach convergence */
  int _num_iterations;

  /** The tolerance for converging the source/flux */
  FP_PRECISION _converge_thresh;

  /** En ExpEvaluator to compute exponentials in the transport equation */
  ExpEvaluator* _exp_evaluator;

  /** A timer to record timing data for a simulation */
  Timer* _timer;

  /** A pointer to a Coarse Mesh Finite Difference (CMFD) acceleration object */
  Cmfd* _cmfd;

  /**
   * @brief Initializes Track boundary angular flux and leakage and
   *        FSR scalar flux arrays.
   */
  virtual void initializeFluxArrays() =0;

  /**
   * @brief Allocates memory for FSR source arrays.
   */
  virtual void initializeSourceArrays() =0;

  virtual void initializeExpEvaluator();
  virtual void initializeFSRs();
  virtual void countFissionableFSRs();
  virtual void initializeCmfd();

  /**
   * @brief Zero each Track's boundary fluxes for each energy group and polar
   *        angle in the "forward" and "reverse" directions.
   */
  virtual void zeroTrackFluxes() =0;

  /**
   * @brief Set the scalar flux for each FSR and energy group to some value.
   * @param value the value to assign to each FSR scalar flux
   */
  virtual void flattenFSRFluxes(FP_PRECISION value) =0;

  /**
   * @brief Stores the current scalar fluxes in the old scalar flux array.
   */
  virtual void storeFSRFluxes() =0;

  /**
   * @brief Normalizes all FSR scalar fluxes and Track boundary angular
   *        fluxes to the total fission source (times \f$ \nu \f$).
   */
  virtual void normalizeFluxes() =0;

  /**
   * @brief Computes the total source (fission, scattering, fixed) for
   *        each FSR and energy group.
   */
  virtual void computeFSRSources() =0;

  /**
   * @brief Computes the residual between successive flux/source iterations.
   * @param res_type the type of residual (FLUX, FISSIOn_SOURCE, TOTAL_SOURCE)
   * @return the total residual summed over FSRs and energy groups
   */
  virtual double computeResidual(residualType res_type) =0;

  /**
   * @brief Compute \f$ k_{eff} \f$ from total fission and absorption rates
   *        in each FSR and energy group.
   */
  virtual void computeKeff() =0;

  /**
   * @brief Add the source term contribution in the transport equation to
   *        the FSR scalar flux.
   */
  virtual void addSourceToScalarFlux() =0;

  /**
   * @brief This method performs one transport sweep of all azimuthal angles,
   *        Tracks, segments, polar angles and energy groups.
   */
  virtual void transportSweep() =0;

  void clearTimerSplits();

  //FIXME
  bool _OTF_transport;

public:
  Solver(TrackGenerator* track_generator=NULL);
  virtual ~Solver();

  virtual void setGeometry(Geometry* geometry);

  Geometry* getGeometry();
  TrackGenerator* getTrackGenerator();
  FP_PRECISION getFSRVolume(int fsr_id);
  int getNumPolarAngles();
  int getNumIterations();
  double getTotalTime();
  FP_PRECISION getKeff();
  FP_PRECISION getConvergenceThreshold();
  FP_PRECISION getMaxOpticalLength();
  bool isUsingDoublePrecision();
  bool isUsingExponentialInterpolation();


  virtual FP_PRECISION getFSRSource(int fsr_id, int group);
<<<<<<< HEAD
  virtual FP_PRECISION getFlux(int fsr_id, int group);
  virtual void getFluxes(FP_PRECISION* out_fluxes, int num_fluxes) = 0;
  virtual FP_PRECISION* getBoundaryFlux(int track_id, bool fwd);
=======
>>>>>>> 208a8961

  virtual void setTrackGenerator(TrackGenerator* track_generator);
  virtual void setConvergenceThreshold(FP_PRECISION threshold);
  virtual void setFixedSourceByFSR(int fsr_id, int group, FP_PRECISION source);
  void setFixedSourceByCell(Cell* cell, int group, FP_PRECISION source);
  void setFixedSourceByMaterial(Material* material, int group,
                                FP_PRECISION source);
  void setMaxOpticalLength(FP_PRECISION max_optical_length);
  void setExpPrecision(FP_PRECISION precision);
  void useExponentialInterpolation();
  void useExponentialIntrinsic();

  void computeFlux(int max_iters=1000, bool only_fixed_source=true);
  void computeSource(int max_iters=1000, double k_eff=1.0,
                     residualType res_type=TOTAL_SOURCE);
  void computeEigenvalue(int max_iters=1000,
                         residualType res_type=FISSION_SOURCE);

 /**
  * @brief Computes the volume-weighted, energy integrated fission rate in
  *        each FSR and stores them in an array indexed by FSR ID.
  * @details This is a helper method for SWIG to allow users to retrieve
  *          FSR fission rates as a NumPy array. An example of how this method
  *          can be called from Python is as follows:
  *
  * @code
  *          num_FSRs = geometry.getNumFSRs()
  *          fission_rates = solver.computeFSRFissionRates(num_FSRs)
  * @endcode
  *
  * @param fission_rates an array to store the fission rates (implicitly passed
  *                      in as a NumPy array from Python)
  * @param num_FSRs the number of FSRs passed in from Python
  */
  virtual void computeFSRFissionRates(double* fission_rates, int num_FSRs) =0;

  /**
   * @brief Returns the boundary flux array at the requested indexes
   * @param track_id The Track's Unique ID
   * @param fwd Whether the direction of the angular flux along the track is
   *        forward (True) or backward (False)
   */
  inline FP_PRECISION* getBoundaryFlux(int track_id, bool fwd) {
    return &_boundary_flux(track_id, !fwd, 0);
  }

  void printTimerReport();

  //FIXME
  inline void setOTFTransport() {
    _OTF_transport = true;
  }
};


#endif /* SOLVER_H_ */<|MERGE_RESOLUTION|>--- conflicted
+++ resolved
@@ -291,13 +291,9 @@
   bool isUsingExponentialInterpolation();
 
 
-  virtual FP_PRECISION getFSRSource(int fsr_id, int group);
-<<<<<<< HEAD
   virtual FP_PRECISION getFlux(int fsr_id, int group);
   virtual void getFluxes(FP_PRECISION* out_fluxes, int num_fluxes) = 0;
   virtual FP_PRECISION* getBoundaryFlux(int track_id, bool fwd);
-=======
->>>>>>> 208a8961
 
   virtual void setTrackGenerator(TrackGenerator* track_generator);
   virtual void setConvergenceThreshold(FP_PRECISION threshold);
