--- conflicted
+++ resolved
@@ -193,7 +193,6 @@
       reduced_sources(tid,G) = __fdividef(reduced_sources(tid,G), sigma_t[G]);
     }
 
-<<<<<<< HEAD
     /* Compute the norm of residuals of the sources for convergence */
     if (fabs(fsr_fission_source) > 1E-10)
       source_residuals[threadIdx.x + blockIdx.x * blockDim.x] +=
@@ -204,8 +203,6 @@
     /* Update the old fission source */
     old_fission_sources[tid] = fsr_fission_source;
 
-=======
->>>>>>> d32acea0
     /* Increment the thread id */
     tid += blockDim.x * gridDim.x;
   }
