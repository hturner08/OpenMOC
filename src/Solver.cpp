#include "Solver.h"
/**
 * @brief Constructor initializes an empty Solver class with array pointers
 *        set to NULL.
 * @param track_generator an optional pointer to a TrackGenerator object
 */
Solver::Solver(TrackGenerator* track_generator) {

  /* Default values */
  _num_materials = 0;
  _num_groups = 0;
  _num_azim = 0;

  _num_FSRs = 0;
  _num_fissionable_FSRs = 0;
  _FSR_volumes = NULL;
  _FSR_materials = NULL;

  _track_generator = NULL;
  _geometry = NULL;
  _cmfd = NULL;
  _exp_evaluator = new ExpEvaluator();
  _solve_3D = false;
  _OTF = false;

  _tracks = NULL;
  _azim_spacings = NULL;
  _polar_spacings = NULL;
  _boundary_flux = NULL;
  _start_flux = NULL;
  _boundary_leakage = NULL;

  _scalar_flux = NULL;
  _old_scalar_flux = NULL;
  _fixed_sources = NULL;
  _reduced_sources = NULL;

  /* Default polar quadrature */
  _fluxes_per_track = 0;

  if (track_generator != NULL)
    setTrackGenerator(track_generator);

  _num_iterations = 0;
  _converge_thresh = 1E-5;

  _timer = new Timer();
}


/**
 * @brief Destructor deletes arrays of boundary angular fluxes,
 *        scalar fluxes and sources for each FSR and energy group.
 * @details Deallocates memory for all arrays allocated for the Solver,
 *          including fluxes, sources, quadrature weights, and exponential
 *          linear interpolation table.
 */
Solver::~Solver() {

  if (_FSR_volumes != NULL)
    delete [] _FSR_volumes;

  if (_FSR_materials != NULL)
    delete [] _FSR_materials;

  if (_boundary_flux != NULL)
    delete [] _boundary_flux;

  if (_start_flux != NULL)
    delete [] _start_flux;

  if (_scalar_flux != NULL)
    delete [] _scalar_flux;

  if (_old_scalar_flux != NULL)
    delete [] _old_scalar_flux;

  if (_fixed_sources != NULL)
    delete [] _fixed_sources;

  if (_reduced_sources != NULL)
    delete [] _reduced_sources;

  if (_exp_evaluator != NULL)
    delete _exp_evaluator;
}


/**
 * @brief Returns a pointer to the Geometry.
 * @return a pointer to the Geometry
 */
Geometry* Solver::getGeometry() {

  if (_geometry == NULL)
    log_printf(ERROR, "Unable to return the Solver's Geometry since it "
               "has not yet been set");

  return _geometry;
}



/**
 * @brief Returns a pointer to the TrackGenerator.
 * @return a pointer to the TrackGenerator
 */
TrackGenerator* Solver::getTrackGenerator() {

  if (_track_generator == NULL)
    log_printf(ERROR, "Unable to return the Solver's TrackGenetrator "
               "since it has not yet been set");

  return _track_generator;
}


/**
 * @brief Returns the calculated volume for a flat source region.
 * @param fsr_id the flat source region ID of interest
 * @return the flat source region volume
 */
FP_PRECISION Solver::getFSRVolume(int fsr_id) {

  if (fsr_id < 0 || fsr_id > _num_FSRs)
    log_printf(ERROR, "Unable to get the volume for FSR %d since the FSR "
               "IDs lie in the range (0, %d)", fsr_id, _num_FSRs);

  else if (_FSR_volumes == NULL)
    log_printf(ERROR, "Unable to get the volume for FSR %d since the FSR "
               "volumes have not yet been computed", fsr_id);

  return _FSR_volumes[fsr_id];
}


/**
 * @brief Returns the number of angles used for the polar quadrature.
 * @return the number of polar angles
 */
int Solver::getNumPolarAngles() {
  return _num_polar;
}


/**
 * @brief Returns the number of source iterations to converge the source.
 * @return the number of iterations
 */
int Solver::getNumIterations() {
  return _num_iterations;
}


/**
 * @brief Returns the total time to converge the source (seconds).
 * @return the time to converge the source (seconds)
 */
double Solver::getTotalTime() {
  return _timer->getSplit("Total time");
}


/**
 * @brief Returns the converged eigenvalue \f$ k_{eff} \f$.
 * @return the converged eigenvalue \f$ k_{eff} \f$
 */
FP_PRECISION Solver::getKeff() {
  return _k_eff;
}


/**
 * @brief Returns the threshold for source/flux convergence.
 * @return the threshold for source/flux convergence
 */
FP_PRECISION Solver::getConvergenceThreshold() {
  return _converge_thresh;
}


/**
 * @brief Get the maximum allowable optical length for a track segment
 * @return The max optical length
 */
FP_PRECISION Solver::getMaxOpticalLength() {
  return _exp_evaluator->getMaxOpticalLength();
}


/**
 * @brief Returns whether the solver is using double floating point precision.
 * @return true if using double precision float point arithmetic
 */
bool Solver::isUsingDoublePrecision() {
#ifdef DOUBLE
  return true;
#else
  return false;
#endif
}


/**
 * @brief Returns whether the Solver uses linear interpolation to
 *        compute exponentials.
 * @return true if using linear interpolation to compute exponentials
 */
bool Solver::isUsingExponentialInterpolation() {
  return _exp_evaluator->isUsingInterpolation();
}


/**
 * @brief Returns the scalar flux for some FSR and energy group.
 * @param fsr_id the ID for the FSR of interest
 * @param group the energy group of interest
 * @return the FSR scalar flux
 */
FP_PRECISION Solver::getFSRScalarFlux(int fsr_id, int group) {

  if (fsr_id >= _num_FSRs)
    log_printf(ERROR, "Unable to return a scalar flux for FSR ID = %d "
               "since the max FSR ID = %d", fsr_id, _num_FSRs-1);

  else if (fsr_id < 0)
    log_printf(ERROR, "Unable to return a scalar flux for FSR ID = %d "
               "since FSRs do not have negative IDs", fsr_id);

  else if (group-1 >= _num_groups)
    log_printf(ERROR, "Unable to return a scalar flux in group %d "
               "since there are only %d groups", group, _num_groups);

  else if (group <= 0)
    log_printf(ERROR, "Unable to return a scalar flux in group %d "
               "since groups must be greater or equal to 1", group);

  else if (_scalar_flux == NULL)
    log_printf(ERROR, "Unable to return a scalar flux "
             "since it has not yet been computed");

  return _scalar_flux(fsr_id,group-1);
}


/**
 * @brief Returns the source for some energy group for a flat source region
 * @details This is a helper routine used by the openmoc.process module.
 * @param fsr_id the ID for the FSR of interest
 * @param group the energy group of interest
 * @return the flat source region source
 */
FP_PRECISION Solver::getFSRSource(int fsr_id, int group) {

  if (fsr_id >= _num_FSRs)
    log_printf(ERROR, "Unable to return a source for FSR ID = %d "
               "since the max FSR ID = %d", fsr_id, _num_FSRs-1);

  else if (fsr_id < 0)
    log_printf(ERROR, "Unable to return a source for FSR ID = %d "
               "since FSRs do not have negative IDs", fsr_id);

  else if (group-1 >= _num_groups)
    log_printf(ERROR, "Unable to return a source in group %d "
               "since there are only %d groups", group, _num_groups);

  else if (group <= 0)
    log_printf(ERROR, "Unable to return a source in group %d "
               "since groups must be greater or equal to 1", group);

  else if (_scalar_flux == NULL)
    log_printf(ERROR, "Unable to return a source "
               "since it has not yet been computed");

  Material* material = _FSR_materials[fsr_id];
  FP_PRECISION* nu_sigma_f = material->getNuSigmaF();
  FP_PRECISION* chi = material->getChi();
  FP_PRECISION source = 0.;

  /* Compute fission source */
  if (material->isFissionable()) {
    for (int e=0; e < _num_groups; e++)
      source += _scalar_flux(fsr_id,e) * nu_sigma_f[e];
    source /= _k_eff * chi[group-1];
  }

  /* Compute scatter source */
  for (int g=0; g < _num_groups; g++)
    source += material->getSigmaSByGroupInline(g,group-1)
              * _scalar_flux(fsr_id,g);

  /* Add in fixed source (if specified by user) */
  source += _fixed_sources(fsr_id,group-1);

  /* Normalize to solid angle for isotropic approximation */
  source *= ONE_OVER_FOUR_PI;

  return source;
}


/**
 * @brief Sets the Geometry for the Solver.
 * @details This is a private setter method for the Solver and is not
 *          intended to be called by the user.
 * @param geometry a pointer to a Geometry object
 */
void Solver::setGeometry(Geometry* geometry) {

  if (geometry->getNumFSRs() == 0)
    log_printf(ERROR, "Unable to set the Geometry for the Solver since the "
               "Geometry has not yet initialized FSRs");

  _geometry = geometry;
  _cmfd = geometry->getCmfd();
  _num_FSRs = _geometry->getNumFSRs();
  _num_groups = _geometry->getNumEnergyGroups();
  _num_materials = _geometry->getNumMaterials();

  if (_solve_3D)
    _fluxes_per_track = _num_groups;
  else
    _fluxes_per_track = _num_groups * _num_polar/2;
}


/**
 * @brief Sets the Solver's TrackGenerator with characteristic Tracks.
 * @details The TrackGenerator must already have generated Tracks and have
 *          used ray tracing to segmentize them across the Geometry. This
 *          should be initated in Python prior to assigning the TrackGenerator
 *          to the Solver:
 *
 * @code
 *          geometry.initializeFlatSourceRegions()
 *          track_generator.generateTracks()
 *          solver.setTrackGenerator(track_generator)
 * @endcode
 *
 * @param track_generator a pointer to a TrackGenerator object
 */
void Solver::setTrackGenerator(TrackGenerator* track_generator) {

  if ((!track_generator->contains2DSegments() && (track_generator->isSolve2D()
      || track_generator->isOTF())) || (track_generator->isSolve3D() &&
      !track_generator->isOTF() && !track_generator->contains3DSegments()))
    log_printf(ERROR, "Unable to set the TrackGenerator for the Solver "
               "since the TrackGenerator has not yet generated tracks");

  _track_generator = track_generator;
  _solve_3D = _track_generator->isSolve3D();
  _OTF = _track_generator->isOTF();
  _num_azim = _track_generator->getNumAzim();
  _tracks_per_stack = _track_generator->getTracksPerStack();
  _azim_spacings = _track_generator->getAzimSpacings();
  _polar_spacings = _track_generator->getPolarSpacings();
  _quad = _track_generator->getQuadrature();
  _num_polar = _quad->getNumPolarAngles();
  _num_tracks_by_parallel_group = _track_generator->getNumTracksByParallelGroupArray();
  _num_parallel_track_groups = _track_generator->getNumParallelTrackGroups();
  _tracks = _track_generator->getTracksArray();

  /* Set the number of tracks and fluxes per track */
  if (_solve_3D) {
    _fluxes_per_track = _num_groups;
    _tot_num_tracks = _track_generator->getNum3DTracks();
  }
  else {
    _fluxes_per_track = _num_groups * _num_polar/2;
    _tot_num_tracks = _track_generator->getNum2DTracks();
  }

  /* Retrieve and store the Geometry from the TrackGenerator */
  setGeometry(_track_generator->getGeometry());
}


/**
 * @brief Sets the threshold for source/flux convergence.
 * @brief The default threshold for convergence is 1E-5.
 * @param source_thresh the threshold for source/flux convergence
 */
void Solver::setConvergenceThreshold(FP_PRECISION threshold) {

  if (threshold <= 0.0)
    log_printf(ERROR, "Unable to set the convergence threshold to %f "
               "since it is not a positive number", threshold);

  _converge_thresh = threshold;
}


/**
 * @brief Assign a fixed source for a flat source region and energy group.
 * @details This is a helper routine to perform error checking for the
 *          subclasses which store the source in the appropriate array.
 * @param fsr_id the flat source region ID
 * @param group the energy group
 * @param source the volume-averaged source in this group
 */
void Solver::setFixedSourceByFSR(int fsr_id, int group, FP_PRECISION source) {

  if (group <= 0 || group > _num_groups)
    log_printf(ERROR,"Unable to set fixed source for group %d in "
               "in a %d energy group problem", group, _num_groups);

  if (fsr_id < 0 || fsr_id >= _num_FSRs)
    log_printf(ERROR,"Unable to set fixed source for FSR %d with only "
               "%d FSRs in the geometry", fsr_id, _num_FSRs);
}


/**
 * @brief Assign a fixed source for a Cell and energy group.
 * @details This routine will add the fixed source to all instances of the
 *          Cell in the geometry (e.g., all FSRs for this Cell).
 * @param fsr_id the Cell of interest
 * @param group the energy group
 * @param source the volume-averaged source in this group
 */
void Solver::setFixedSourceByCell(Cell* cell, int group, FP_PRECISION source) {

  /* Recursively add the source to all Cells within a FILL type Cell */
  if (cell->getType() == FILL) {
    std::map<int, Cell*> cells = cell->getAllCells();
    std::map<int, Cell*>::iterator iter;
    for (iter = cells.begin(); iter != cells.end(); ++iter)
      setFixedSourceByCell(iter->second, group, source);
  }

  /* Add the source to all FSRs for this MATERIAL type Cell */
  else {
    Cell* fsr_cell;

    for (int r=0; r < _num_FSRs; r++) {
      fsr_cell = _geometry->findCellContainingFSR(r);
      if (cell->getId() == fsr_cell->getId())
        setFixedSourceByFSR(r, group, source);
    }
  }
}


/**
 * @brief Assign a fixed source for a Material and energy group.
 * @details This routine will add the fixed source to all instances of the
 *          Material in the geometry (e.g., all FSRs with this Material).
 * @param fsr_id the Material of interest
 * @param group the energy group
 * @param source the volume-averaged source in this group
 */
void Solver::setFixedSourceByMaterial(Material* material, int group,
                                      FP_PRECISION source) {

  Material* fsr_material;

  /* Add the source to all FSRs for this Material */
  for (int r=0; r < _num_FSRs; r++) {
    fsr_material = _geometry->findFSRMaterial(r);
    if (material->getId() == fsr_material->getId())
      setFixedSourceByFSR(r, group, source);
  }
}


/**
 * @brief Set the maximum allowable optical length for a track segment
 * @param max_optical_length The max optical length
 */
void Solver::setMaxOpticalLength(FP_PRECISION max_optical_length) {
  _exp_evaluator->setMaxOpticalLength(max_optical_length);
}


/**
 * @brief Set the precision, or maximum allowable approximation error, of the
 *        the exponential interpolation table.
 * @details By default, the precision is 1E-5 based on the analysis in
 *          Yamamoto's 2003 paper.
 * @param precision the precision of the exponential interpolation table,
 */
void Solver::setExpPrecision(FP_PRECISION precision) {
  _exp_evaluator->setExpPrecision(precision);
}


/**
 * @brief Informs the Solver to use linear interpolation to compute the
 *        exponential in the transport equation.
 */
void Solver::useExponentialInterpolation() {
  _exp_evaluator->useInterpolation();
}


/**
 * @brief Informs the Solver to use the exponential intrinsic exp(...)
 *        function to compute the exponential in the transport equation.
 */
void Solver::useExponentialIntrinsic() {
  _exp_evaluator->useIntrinsic();
}


/**
 * @brief Initializes new ExpEvaluator object to compute exponentials.
 */
void Solver::initializeExpEvaluator() {

  _exp_evaluator->setSolve3D(_solve_3D);
  _exp_evaluator->setQuadrature(_quad);

  if (_exp_evaluator->isUsingInterpolation()) {

    /* Find minimum of optional user-specified and actual max taus */
    FP_PRECISION max_tau_a = _track_generator->getMaxOpticalLength();
    FP_PRECISION max_tau_b = _exp_evaluator->getMaxOpticalLength();
    FP_PRECISION max_tau = std::min(max_tau_a, max_tau_b);

    /* Split Track segments so that none has a greater optical length */
    _track_generator->setMaxOpticalLength(max_tau);
    if (!_OTF)
      _track_generator->splitSegments(max_tau);
    else
      _track_generator->countSegments();

    /* Initialize exponential interpolation table */
    _exp_evaluator->setMaxOpticalLength(max_tau);
    _exp_evaluator->initialize();
  }
}


/**
 * @brief Initializes the FSR volumes and Materials array.
 * @details This method assigns each FSR a unique, monotonically increasing
 *          ID, sets the Material for each FSR, and assigns a volume based on
 *          the cumulative length of all of the segments inside the FSR.
 */
void Solver::initializeFSRs() {

  log_printf(INFO, "Initializing flat source regions...");

  /* Delete old FSR arrays if they exist */
  if (_FSR_volumes != NULL)
    delete [] _FSR_volumes;

  if (_FSR_materials != NULL)
    delete [] _FSR_materials;

  /* Get an array of volumes indexed by FSR  */
  if (_solve_3D)
    _FSR_volumes = _track_generator->get3DFSRVolumes();

  else
    _FSR_volumes = _track_generator->get2DFSRVolumes();

  /* Generate the FSR centroids */
<<<<<<< HEAD
  if (_cmfd->isCentroidUpdateOn())
    _track_generator->generateFSRCentroids(_FSR_volumes);
=======
  if (_cmfd != NULL) {
    if (_cmfd->isCentroidUpdateOn())
      _track_generator->generateFSRCentroids(_FSR_volumes);
  }
>>>>>>> 2d66cc2b

  /* Allocate an array of Material pointers indexed by FSR */
  _FSR_materials = new Material*[_num_FSRs];

  /* Compute the number of fissionable Materials */
  _num_fissionable_FSRs = 0;

  /* Loop over all FSRs to extract FSR material pointers */
  for (int r=0; r < _num_FSRs; r++) {

    /* Assign the Material corresponding to this FSR */
    _FSR_materials[r] = _geometry->findFSRMaterial(r);

    log_printf(DEBUG, "FSR ID = %d has Material ID = %d and volume = %f ",
               r, _FSR_materials[r]->getId(), _FSR_volumes[r]);
  }
}


/**
 * @brief Counts the number of fissionable flat source regions.
 * @details This routine is used by the Solver::computeEigenvalue(...)
 *          routine which uses the number of fissionable FSRs to normalize
 *          the residual on the fission source distribution.
 */
void Solver::countFissionableFSRs() {

  log_printf(INFO, "Counting fissionable FSRs...");

  /* Count the number of fissionable FSRs */
  std::map<int, Material*> all_materials = _geometry->getAllMaterials();
  _num_fissionable_FSRs = 0;

  for (int r=0; r < _num_FSRs; r++) {
    if (_FSR_materials[r]->isFissionable())
      _num_fissionable_FSRs++;
  }
}


/**
 * @brief Initializes a Cmfd object for acceleratiion prior to source iteration.
 * @details Instantiates a dummy Cmfd object if one was not assigned to
 *          the Solver by the user and initializes FSRs, materials, fluxes
 *          and the Mesh object. This method is for internal use only
 *          and should not be called directly by the user.
 */
void Solver::initializeCmfd() {

  log_printf(INFO, "Initializing CMFD...");

  /* If 2D Solve, set CMFD z-direction mesh size to 1 and depth to 1.0 */
  if (!_solve_3D) {
    _cmfd->setNumZ(1);
    _cmfd->setDepth(1.0);
    _cmfd->setBoundary(SURFACE_Z_MIN, REFLECTIVE);
    _cmfd->setBoundary(SURFACE_Z_MAX, REFLECTIVE);
  }

  /* Give CMFD number of FSRs and FSR property arrays */
  _cmfd->setSolve3D(_solve_3D);
  _cmfd->setNumFSRs(_num_FSRs);
  _cmfd->setFSRVolumes(_FSR_volumes);
  _cmfd->setFSRMaterials(_FSR_materials);
  _cmfd->setFSRFluxes(_scalar_flux);
  _cmfd->setQuadrature(_quad);
  _cmfd->setGeometry(_geometry);
  _cmfd->generateKNearestStencils();
  _cmfd->setAzimSpacings(_track_generator->getAzimSpacings(), _num_azim);
  _cmfd->initializeSurfaceCurrents();

  if (_solve_3D)
    _cmfd->setPolarSpacings
      (_track_generator->getPolarSpacings(), _num_azim, _num_polar);
}


/**
 * @brief Computes the scalar flux distribution by performing a series of
 *        transport sweeps.
 * @details This is the main method exposed to the user through the Python
 *          interface to compute the scalar flux distribution, e.g., for a
 *          fixed source calculation. This routine makes an initial guess for
 *          scalar and boundary fluxes and performs transport sweep until
 *          convergence.
 *
 *          By default, this method will perform a maximum of 1000 transport
 *          sweeps with a 1E-5 threshold on the average FSR scalar flux. These
 *          values may be freely modified by the user at runtime.
 *
 *          The only_fixed_source runtime parameter may be used to control
 *          the type of source distribution used in the calculation. By
 *          default, this paramter is true and only the fixed sources specified
 *          by the user will be considered. Alternatively, when the parameter
 *          is false, the source will be computed as the scattering and fission
 *          sources resulting from a previously computed flux distribution
 *          (e.g., an eigenvalue calculation) in addition to any user-defined
 *          fixed sources.
 *
 *          This method may be called by the user to compute the scalar flux
 *          for a fixed source distribution from Python as follows:
 *
 * @code
 *          // Assign fixed sources
 *          // ...
 *
 *          // Find the flux distribution resulting from the fixed sources
 *          solver.computeFlux(max_iters=100)
 * @endcode
 *
 *          Alternatively, as described above, this method may be called by
 *          the user in Python to compute the flux from a superposition of
 *          fixed and / or eigenvalue sources as follows:
 *
 * @code
 *          // Solve for sources and scalar flux distribution
 *          solver.computeEigenvalue(max_iters=1000)
 *
 *          // Add fixed source(s)
 *          // ...
 *
 *          // Find fluxes from superposition of eigenvalue and fixed sources
 *          solver.computeFlux(max_iters=100, only_fixed_source=False)
 * @endcode
 *
 *
 * @param max_iters the maximum number of source iterations to allow
 * @param only_fixed_source use only fixed sources (true by default)
 */
void Solver::computeFlux(int max_iters, bool only_fixed_source) {

  if (_track_generator == NULL)
    log_printf(ERROR, "The Solver is unable to compute the flux "
               "since it does not contain a TrackGenerator");

  log_printf(NORMAL, "Computing the flux...");

  /* Clear all timing data from a previous simulation run */
  clearTimerSplits();

  FP_PRECISION residual;

  /* Initialize data structures */
  initializeExpEvaluator();

  /* Initialize new flux arrays if a) the user requested the use of
   * only fixed sources or b) no previous simulation was performed which
   * initialized and computed the flux (e.g., an eigenvalue calculation) */
  if (only_fixed_source || _num_iterations == 0) {
    initializeFluxArrays();
    flattenFSRFluxes(0.0);
  }

  initializeSourceArrays();
  initializeFSRs();
  countFissionableFSRs();
  zeroTrackFluxes();

  /* Compute the sum of fixed, total and scattering sources */
  computeFSRSources();

  /* Start the timer to record the total time to converge the flux */
  _timer->startTimer();

  /* Source iteration loop */
  for (int i=0; i < max_iters; i++) {

    transportSweep();
    addSourceToScalarFlux();
    residual = computeResidual(SCALAR_FLUX);
    storeFSRFluxes();

    log_printf(NORMAL, "Iteration %d:\tres = %1.3E", i, residual);

    /* Check for convergence of the fission source distribution */
    if (i > 1 && residual < _converge_thresh) {
      _num_iterations = i;
      _timer->stopTimer();
      _timer->recordSplit("Total time");
      return;
    }
  }

  log_printf(WARNING, "Unable to converge the flux");

  _num_iterations = max_iters;
  _timer->stopTimer();
  _timer->recordSplit("Total time");
}


/**
 * @brief Computes the total source distribution by performing a series of
 *        transport sweep and source updates.
 * @details This is the main method exposed to the user through the Python
 *          interface to compute the source distribution, e.g., for a fixed
 *          and/or external source calculation. This routine makes an initial
 *          guess for the scalar and boundary fluxes and performs transport
 *          sweeps and source updates until convergence.
 *
 *          By default, this method will perform a maximum of 1000 transport
 *          sweeps with a 1E-5 threshold on the integrated FSR total source.
 *          These values may be freely modified by the user at runtime.
 *
 *          The k_eff parameter may be used for fixed source calculations
 *          with fissionable material (e.g., start-up in a reactor from
 *          a fixed external source). In this case, the user must "guess"
 *          the critical eigenvalue to be be used to scale the fission source.
 *
 *          The res_type parameter may be used to control the convergence
 *          criterion - SCALAR_FLUX, TOTAL_SOURCE (default) and FISSION_SOURCE
 *          are all supported options in OpenMOC at this time.
 *
 *          This method may be called by the user from Python as follows:
 *
 * @code
 *          // Assign fixed sources
 *          // ...
 *
 *          // Find the flux distribution resulting from the fixed sources
 *          solver.computeFlux(max_iters=100, k_eff=0.981)
 * @endcode
 *
 * @param max_iters the maximum number of source iterations to allow
 * @param k_eff the sub/super-critical eigenvalue (default 1.0)
 * @param res_type the type of residual used for the convergence criterion
 */
void Solver::computeSource(int max_iters, double k_eff, residualType res_type) {

  if (_track_generator == NULL)
    log_printf(ERROR, "The Solver is unable to compute the source "
               "since it does not contain a TrackGenerator");

  else if (k_eff <= 0.)
    log_printf(ERROR, "The Solver is unable to compute the source with "
               "keff = %f since it is not a positive value", k_eff);

  log_printf(NORMAL, "Computing the source...");

  /* Clear all timing data from a previous simulation run */
  clearTimerSplits();

  _k_eff = k_eff;
  FP_PRECISION residual;

  /* Initialize data structures */
  initializeExpEvaluator();
  initializeFluxArrays();
  initializeSourceArrays();
  initializeFSRs();

  /* Guess unity scalar flux for each region */
  flattenFSRFluxes(1.0);
  zeroTrackFluxes();

  /* Start the timer to record the total time to converge the flux */
  _timer->startTimer();

  /* Source iteration loop */
  for (int i=0; i < max_iters; i++) {

    computeFSRSources();
    transportSweep();
    addSourceToScalarFlux();
    residual = computeResidual(res_type);
    storeFSRFluxes();

    log_printf(NORMAL, "Iteration %d:\tres = %1.3E", i, residual);

    /* Check for convergence of the fission source distribution */
    if (i > 1 && residual < _converge_thresh) {
      _num_iterations = i;
      _timer->stopTimer();
      _timer->recordSplit("Total time");
      return;
    }
  }

  log_printf(WARNING, "Unable to converge the source");

  _num_iterations = max_iters;
  _timer->stopTimer();
  _timer->recordSplit("Total time");
}


/**
 * @brief Computes keff by performing a series of transport sweep and
 *        source updates.
 * @details This is the main method exposed to the user through the Python
 *          interface to perform an eigenvalue calculation. The method makes
 *          an initial guess for the scalar and boundary fluxes and performs
 *          transport sweeps and source updates until convergence.
 *
 *          By default, this method will perform a maximum of 1000 transport
 *          sweeps with a 1E-5 threshold on the integrated FSR fission source.
 *          These values may be freely modified by the user at runtime.
 *
 *          The res_type parameter may be used to control the convergence
 *          criterion - SCALAR_FLUX, TOTAL_SOURCE and FISSION_SOURCE (default)
 *          are all supported options in OpenMOC at this time.
 *
 * @code
 *          solver.computeEigenvalue(max_iters=100, res_type=FISSION_SOURCE)
 * @endcode
 *
 * @param max_iters the maximum number of source iterations to allow
 * @param res_type the type of residual used for the convergence criterion
 */
void Solver::computeEigenvalue(int max_iters, residualType res_type) {

  if (_track_generator == NULL)
    log_printf(ERROR, "The Solver is unable to compute the eigenvalue "
               "since it does not contain a TrackGenerator");

  log_printf(NORMAL, "Computing the eigenvalue...");

  /* Clear all timing data from a previous simulation run */
  clearTimerSplits();
  FP_PRECISION residual;

  /* An initial guess for the eigenvalue */
  _k_eff = 1.0;

  /* Initialize data structures */
  initializeExpEvaluator();
  initializeFluxArrays();
  initializeSourceArrays();
  initializeFSRs();
  countFissionableFSRs();

  if (_cmfd != NULL && _cmfd->isFluxUpdateOn())
      initializeCmfd();

  /* Set scalar flux to unity for each region */
  flattenFSRFluxes(1.0);
  zeroTrackFluxes();

  /* Start the timer to record the total time to converge the source */
  _timer->startTimer();

  /* Source iteration loop */
  for (int i=0; i < max_iters; i++) {

    normalizeFluxes();
    computeFSRSources();
    transportSweep();
    addSourceToScalarFlux();
    residual = computeResidual(res_type);
    storeFSRFluxes();

    /* Solve CMFD diffusion problem and update MOC flux */
    if (_cmfd != NULL && _cmfd->isFluxUpdateOn())
      _k_eff = _cmfd->computeKeff(i);
    else
      computeKeff();

    log_printf(NORMAL, "Iteration %d:\tk_eff = %1.6f"
               "\tres = %1.3E", i, _k_eff, residual);

    /* Check for convergence of the fission source distribution */
    if (i > 1 && residual < _converge_thresh) {
      _num_iterations = i;
      _timer->stopTimer();
      _timer->recordSplit("Total time");
      return;
    }
  }

  log_printf(WARNING, "Unable to converge the source distribution");

  _num_iterations = max_iters;
  _timer->stopTimer();
  _timer->recordSplit("Total time");
}


/**
 * @brief Deletes the Timer's timing entries for each timed code section
 *        code in the source convergence loop.
 */
void Solver::clearTimerSplits() {
  _timer->clearSplit("Total time");
}


/**
 * @brief Prints a report of the timing statistics to the console.
 */
void Solver::printTimerReport() {

  std::string msg_string;

  log_printf(TITLE, "TIMING REPORT");

  /* Get the total runtime */
  double tot_time = _timer->getSplit("Total time");
  msg_string = "Total time to solution";
  msg_string.resize(53, '.');
  log_printf(RESULT, "%s%1.4E sec", msg_string.c_str(), tot_time);

  /* Time per iteration */
  double time_per_iter = tot_time / _num_iterations;
  msg_string = "Solution time per iteration";
  msg_string.resize(53, '.');
  log_printf(RESULT, "%s%1.4E sec", msg_string.c_str(), time_per_iter);

  /* Time per segment */
  int num_segments = 0;
  if (_solve_3D)
    num_segments = _track_generator->getNum3DSegments();
  else
    num_segments = _track_generator->getNum2DSegments();

  int num_integrations = _fluxes_per_track * num_segments;
  double time_per_integration = (time_per_iter / num_integrations);
  msg_string = "Integration time per segment integration";
  msg_string.resize(53, '.');
  log_printf(RESULT, "%s%1.4E sec", msg_string.c_str(), time_per_integration);

  set_separator_character('-');
  log_printf(SEPARATOR, "-");

  msg_string = "           # tracks          # segments          # FSRs";
  log_printf(RESULT, "%s", msg_string.c_str());
  log_printf(SEPARATOR, "-");

  int num_digits = (int) log10((double) _tot_num_tracks);
  num_digits += (int) log10((double) num_segments);
  num_digits += (int) log10((double) _num_FSRs);

  num_digits = 66 - num_digits;
  num_digits /= 4;

  std::stringstream msg;

  for (int i=0; i < 4; i++) {
    for (int j=0; j < num_digits; j++)
      msg << " ";

    if (i == 0)
      msg << _tot_num_tracks;
    else if (i == 1)
      msg << num_segments;
    else if (i == 2)
      msg << _num_FSRs;
  }

  log_printf(RESULT, "%s", msg.str().c_str());
  log_printf(SEPARATOR, "-");
}<|MERGE_RESOLUTION|>--- conflicted
+++ resolved
@@ -556,15 +556,10 @@
     _FSR_volumes = _track_generator->get2DFSRVolumes();
 
   /* Generate the FSR centroids */
-<<<<<<< HEAD
-  if (_cmfd->isCentroidUpdateOn())
-    _track_generator->generateFSRCentroids(_FSR_volumes);
-=======
   if (_cmfd != NULL) {
     if (_cmfd->isCentroidUpdateOn())
       _track_generator->generateFSRCentroids(_FSR_volumes);
   }
->>>>>>> 2d66cc2b
 
   /* Allocate an array of Material pointers indexed by FSR */
   _FSR_materials = new Material*[_num_FSRs];
