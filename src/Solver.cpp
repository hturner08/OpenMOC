--- conflicted
+++ resolved
@@ -20,18 +20,12 @@
   _geometry = NULL;
   _cmfd = NULL;
   _exp_evaluator = new ExpEvaluator();
-<<<<<<< HEAD
   _solve_3D = false;
   _num_cycles = 0;
   
   _tracks = NULL;
   _azim_spacings = NULL;
   _polar_spacings = NULL;
-=======
-
-  _tracks = NULL;
-  _polar_weights = NULL;
->>>>>>> f1e85e4e
   _boundary_flux = NULL;
   _boundary_leakage = NULL;
 
@@ -45,17 +39,7 @@
   
   if (track_generator != NULL)
     setTrackGenerator(track_generator);
-<<<<<<< HEAD
-  
-=======
-
-  /* Default polar quadrature */
-  _user_polar_quad = false;
-  _polar_quad = new TYPolarQuad();
-  _num_polar = 3;
-  _polar_times_groups = 0;
-
->>>>>>> f1e85e4e
+
   _num_iterations = 0;
   _converge_thresh = 1E-5;
 
@@ -95,12 +79,6 @@
 
   if (_exp_evaluator != NULL)
     delete _exp_evaluator;
-<<<<<<< HEAD
-=======
-
-  if (_polar_quad != NULL && !_user_polar_quad)
-    delete _polar_quad;
->>>>>>> f1e85e4e
 }
 
 
@@ -222,8 +200,7 @@
 /**
  * @brief Returns whether the Solver uses linear interpolation to
  *        compute exponentials.
-<<<<<<< HEAD
- * @return true if so, false otherwise
+ * @return true if using linear interpolation to compute exponentials
  */
 bool Solver::isUsingExponentialInterpolation() {
   return _exp_evaluator->isUsingInterpolation();
@@ -269,54 +246,6 @@
  * @param group the energy group of interest
  * @return the flat source region source
  */
-=======
- * @return true if using linear interpolation to compute exponentials
- */
-bool Solver::isUsingExponentialInterpolation() {
-  return _exp_evaluator->isUsingInterpolation();
-}
-
-
-/**
- * @brief Returns the scalar flux for some FSR and energy group.
- * @param fsr_id the ID for the FSR of interest
- * @param group the energy group of interest
- * @return the FSR scalar flux
- */
-FP_PRECISION Solver::getFSRScalarFlux(int fsr_id, int group) {
-
-  if (fsr_id >= _num_FSRs)
-    log_printf(ERROR, "Unable to return a scalar flux for FSR ID = %d "
-               "since the max FSR ID = %d", fsr_id, _num_FSRs-1);
-
-  else if (fsr_id < 0)
-    log_printf(ERROR, "Unable to return a scalar flux for FSR ID = %d "
-               "since FSRs do not have negative IDs", fsr_id);
-
-  else if (group-1 >= _num_groups)
-    log_printf(ERROR, "Unable to return a scalar flux in group %d "
-               "since there are only %d groups", group, _num_groups);
-
-  else if (group <= 0)
-    log_printf(ERROR, "Unable to return a scalar flux in group %d "
-               "since groups must be greater or equal to 1", group);
-
-  else if (_scalar_flux == NULL)
-    log_printf(ERROR, "Unable to return a scalar flux "
-             "since it has not yet been computed");
-
-  return _scalar_flux(fsr_id,group-1);
-}
-
-
-/**
- * @brief Returns the source for some energy group for a flat source region
- * @details This is a helper routine used by the openmoc.process module.
- * @param fsr_id the ID for the FSR of interest
- * @param group the energy group of interest
- * @return the flat source region source
- */
->>>>>>> f1e85e4e
 FP_PRECISION Solver::getFSRSource(int fsr_id, int group) {
 
   if (fsr_id >= _num_FSRs)
@@ -383,14 +312,11 @@
   _num_FSRs = _geometry->getNumFSRs();
   _num_groups = _geometry->getNumEnergyGroups();
   _num_materials = _geometry->getNumMaterials();
-<<<<<<< HEAD
 
   if (_solve_3D)
     _fluxes_per_track = _num_groups;
   else
     _fluxes_per_track = _num_groups * _num_polar/2;
-=======
->>>>>>> f1e85e4e
 }
 
 
@@ -411,13 +337,13 @@
  */
 void Solver::setTrackGenerator(TrackGenerator* track_generator) {
 
-  if ((!track_generator->contains2DSegments() && track_generator->isSolve2D()) ||
-      (!track_generator->contains3DSegments() && track_generator->isSolve3D()))
+  if ((!track_generator->contains2DSegments() && track_generator->isSolve2D())
+      || (!track_generator->contains3DSegments() &&
+          track_generator->isSolve3D()))
     log_printf(ERROR, "Unable to set the TrackGenerator for the Solver "
                "since the TrackGenerator has not yet generated tracks");
 
   _track_generator = track_generator;
-<<<<<<< HEAD
   _solve_3D = _track_generator->isSolve3D();  
   _num_azim = _track_generator->getNumAzim();
   _tracks_per_cycle = _track_generator->getTracksPerCycle();
@@ -429,13 +355,6 @@
   _num_polar = _quad->getNumPolarAngles();
   _num_cycles = 0;
   
-=======
-  _num_azim = _track_generator->getNumAzim() / 2;
-  int* num_tracks = _track_generator->getNumTracksArray();
-  _tot_num_tracks = _track_generator->getNumTracks();
-  _tracks = new Track*[_tot_num_tracks];
-
->>>>>>> f1e85e4e
   /* Initialize the tracks array */
   int counter = 0;  
   int ac = 0;
@@ -460,7 +379,6 @@
       }
     }
 
-<<<<<<< HEAD
     _num_tracks[ac] = counter;
   }
   else{
@@ -475,19 +393,14 @@
           for (int i=0; i < _track_generator->getNumZ(a,p)
                  + _track_generator->getNumL(a,p); i++){
             for (int t=0; t < _tracks_per_plane[a][c][p][i]; t++){
-              _tracks[counter] = &_track_generator->get3DTracks()[a][c][p][i][t];
+              _tracks[counter] =
+                &_track_generator->get3DTracks()[a][c][p][i][t];
               counter++;
             }
           }
         }
         ac++;
       }
-=======
-  for (int i=0; i < _num_azim; i++) {
-    for (int j=0; j < num_tracks[i]; j++) {
-      _tracks[counter] = &_track_generator->getTracks()[i][j];
-      counter++;
->>>>>>> f1e85e4e
     }
 
     _num_tracks[ac] = counter;
@@ -495,19 +408,19 @@
 
   /* Retrieve and store the Geometry from the TrackGenerator */  
   setGeometry(_track_generator->getGeometry());
-<<<<<<< HEAD
-}
-
-
-/**
- * @brief Sets the threshold for source convergence (>0)
- * @param source_thresh the threshold for source convergence
+}
+
+
+/**
+ * @brief Sets the threshold for source/flux convergence.
+ * @brief The default threshold for convergence is 1E-5.
+ * @param source_thresh the threshold for source/flux convergence
  */
 void Solver::setConvergenceThreshold(FP_PRECISION threshold) {
 
   if (threshold <= 0.0)
-    log_printf(ERROR, "Unable to set the source convergence threshold to %f"
-               "since the threshold must be a positive number", threshold);
+    log_printf(ERROR, "Unable to set the convergence threshold to %f "
+               "since it is not a positive number", threshold);
 
   _converge_thresh = threshold;
 }
@@ -577,116 +490,6 @@
 
   Material* fsr_material;
 
-=======
-}
-
-
-/**
- * @brief Assign a PolarQuad object to the Solver.
- * @details This routine allows use of a PolarQuad with any polar angle
- *          quadrature. Alternatively, this routine may take in any subclass
- *          of the PolarQuad parent class, including TYPolarQuad (default),
- *          LeonardPolarQuad, GLPolarQuad, etc.
- *
- *          Users may assign a PolarQuad object to the Solver from 
- *          Python script as follows:
- *
- * @code
- *          polar_quad = openmoc.LeonardPolarQuad()
- *          polar_quad.setNumPolarAngles(2)
- *          solver.setPolarQuadrature(polar_quad)
- * @endcode
- *
- * @param polar_quad a pointer to a PolarQuad object
- */
-void Solver::setPolarQuadrature(PolarQuad* polar_quad) {
-  _user_polar_quad = true;
-  _polar_quad = polar_quad;
-  _num_polar = _polar_quad->getNumPolarAngles();
-  _polar_times_groups = _num_groups * _num_polar;
-}
-
-
-/**
- * @brief Sets the threshold for source/flux convergence.
- * @brief The default threshold for convergence is 1E-5.
- * @param source_thresh the threshold for source/flux convergence
- */
-void Solver::setConvergenceThreshold(FP_PRECISION threshold) {
-
-  if (threshold <= 0.0)
-    log_printf(ERROR, "Unable to set the convergence threshold to %f "
-               "since it is not a positive number", threshold);
-
-  _converge_thresh = threshold;
-}
-
-
-/**
- * @brief Assign a fixed source for a flat source region and energy group.
- * @details This is a helper routine to perform error checking for the
- *          subclasses which store the source in the appropriate array.
- * @param fsr_id the flat source region ID
- * @param group the energy group
- * @param source the volume-averaged source in this group
- */
-void Solver::setFixedSourceByFSR(int fsr_id, int group, FP_PRECISION source) {
-  
-  if (group <= 0 || group > _num_groups)
-    log_printf(ERROR,"Unable to set fixed source for group %d in "
-               "in a %d energy group problem", group, _num_groups);
-
-  if (fsr_id < 0 || fsr_id >= _num_FSRs)
-    log_printf(ERROR,"Unable to set fixed source for FSR %d with only "
-               "%d FSRs in the geometry", fsr_id, _num_FSRs);
-}
-
-
-/**
- * @brief Assign a fixed source for a Cell and energy group.
- * @details This routine will add the fixed source to all instances of the
- *          Cell in the geometry (e.g., all FSRs for this Cell).
- * @param fsr_id the Cell of interest
- * @param group the energy group
- * @param source the volume-averaged source in this group
- */
-void Solver::setFixedSourceByCell(Cell* cell, int group, FP_PRECISION source) {
-
-  /* Recursively add the source to all Cells within a FILL type Cell */
-  if (cell->getType() == FILL) {
-    std::map<int, Cell*> cells = cell->getAllCells();
-    std::map<int, Cell*>::iterator iter;
-    for (iter = cells.begin(); iter != cells.end(); ++iter)
-      setFixedSourceByCell(iter->second, group, source);
-  }
-
-  /* Aadd the source to all FSRs for this MATERIAL type Cell */
-  else {
-    Cell* fsr_cell;
-    
-    for (int r=0; r < _num_FSRs; r++) {
-      fsr_cell = _geometry->findCellContainingFSR(r);
-      if (cell->getId() == fsr_cell->getId())
-        setFixedSourceByFSR(r, group, source);
-    }
-  }
-}
-
-
-/**
- * @brief Assign a fixed source for a Material and energy group.
- * @details This routine will add the fixed source to all instances of the
- *          Material in the geometry (e.g., all FSRs with this Material).
- * @param fsr_id the Material of interest
- * @param group the energy group
- * @param source the volume-averaged source in this group
- */
-void Solver::setFixedSourceByMaterial(Material* material, int group, 
-                                      FP_PRECISION source) {
-
-  Material* fsr_material;
-
->>>>>>> f1e85e4e
   /* Add the source to all FSRs for this Material */
   for (int r=0; r < _num_FSRs; r++) {
     fsr_material = _geometry->findFSRMaterial(r);
@@ -735,54 +538,15 @@
 }
 
 
-<<<<<<< HEAD
-=======
-/** 
- * @brief Initializes a new PolarQuad object.
- * @details Deletes memory old PolarQuad if one was previously allocated.
- */
-void Solver::initializePolarQuadrature() {
-
-  FP_PRECISION* azim_weights = _track_generator->getAzimWeights();
-
-  /* Initialize the PolarQuad object */
-  _polar_quad->setNumPolarAngles(_num_polar);
-  _polar_quad->initialize();
-  _polar_times_groups = _num_groups * _num_polar;
-
-  /* Deallocate polar weights if previously assigned */
-  if (_polar_weights != NULL)
-    delete [] _polar_weights;
-
-  _polar_weights = new FP_PRECISION[_num_azim*_num_polar];
-
-  /* Compute the total azimuthal weight for tracks at each polar angle */
-  #pragma omp parallel for schedule(guided)
-  for (int i=0; i < _num_azim; i++) {
-    for (int p=0; p < _num_polar; p++)
-      _polar_weights(i,p) = 
-           azim_weights[i] * _polar_quad->getMultiple(p) * FOUR_PI;
-  }
-}
-
-
->>>>>>> f1e85e4e
 /**
  * @brief Initializes new ExpEvaluator object to compute exponentials.
  */
 void Solver::initializeExpEvaluator() {
-<<<<<<< HEAD
   
   _exp_evaluator->setSolve3D(_solve_3D);
   _exp_evaluator->setQuadrature(_quad);
 
   if (_exp_evaluator->isUsingInterpolation()){
-=======
-
-  _exp_evaluator->setPolarQuadrature(_polar_quad);
-
-  if (_exp_evaluator->isUsingInterpolation()) {
->>>>>>> f1e85e4e
 
     /* Find minimum of optional user-specified and actual max taus */
     FP_PRECISION max_tau_a = _track_generator->getMaxOpticalLength();
@@ -817,7 +581,6 @@
     delete [] _FSR_materials;
 
   /* Get an array of volumes indexed by FSR  */
-<<<<<<< HEAD
   if (_solve_3D)
     _FSR_volumes = _track_generator->get3DFSRVolumes();
   else
@@ -826,13 +589,6 @@
   /* Generate the FSR centroids */
   _track_generator->generateFSRCentroids();
   
-=======
-  _FSR_volumes = _track_generator->getFSRVolumes();
-
-  /* Generate the FSR centroids */
-  _track_generator->generateFSRCentroids();
-
->>>>>>> f1e85e4e
   /* Allocate an array of Material pointers indexed by FSR */
   _FSR_materials = new Material*[_num_FSRs];
 
@@ -848,11 +604,6 @@
     log_printf(DEBUG, "FSR ID = %d has Material ID = %d and volume = %f ",
                r, _FSR_materials[r]->getId(), _FSR_volumes[r]);
   }
-<<<<<<< HEAD
-  
-  return;
-=======
->>>>>>> f1e85e4e
 }
 
 
@@ -902,19 +653,15 @@
   _cmfd->setFSRVolumes(_FSR_volumes);
   _cmfd->setFSRMaterials(_FSR_materials);
   _cmfd->setFSRFluxes(_scalar_flux);
-<<<<<<< HEAD
   _cmfd->setQuadrature(_quad);
   _cmfd->setGeometry(_geometry);
   _cmfd->generateKNearestStencils();
   _cmfd->setAzimSpacings(_track_generator->getAzimSpacings(), _num_azim);
   _cmfd->initializeSurfaceCurrents();
-
+  
   if (_solve_3D)
-    _cmfd->setPolarSpacings(_track_generator->getPolarSpacings(), _num_azim, _num_polar);
-=======
-  _cmfd->setPolarQuadrature(_polar_quad);
-  _cmfd->initializeSurfaceCurrents();
->>>>>>> f1e85e4e
+    _cmfd->setPolarSpacings
+      (_track_generator->getPolarSpacings(), _num_azim, _num_polar);
 }
 
 
@@ -971,7 +718,6 @@
  * @param only_fixed_source use only fixed sources (true by default)
  */
 void Solver::computeFlux(int max_iters, bool only_fixed_source) {
-<<<<<<< HEAD
 
   if (_track_generator == NULL)
     log_printf(ERROR, "The Solver is unable to compute the flux "
@@ -1014,51 +760,6 @@
     residual = computeResidual(SCALAR_FLUX);
     storeFSRFluxes();
 
-=======
-
-  if (_track_generator == NULL)
-    log_printf(ERROR, "The Solver is unable to compute the flux "
-               "since it does not contain a TrackGenerator");
-
-  log_printf(NORMAL, "Computing the flux...");
-
-  /* Clear all timing data from a previous simulation run */
-  clearTimerSplits();
-
-  /* Start the timer to record the total time to converge the flux */
-  _timer->startTimer();
-
-  FP_PRECISION residual;
-
-  /* Initialize data structures */
-  initializePolarQuadrature();
-  initializeExpEvaluator();
-
-  /* Initialize new flux arrays if a) the user requested the use of 
-   * only fixed sources or b) no previous simulation was performed which
-   * initialized and computed the flux (e.g., an eigenvalue calculation) */
-  if (only_fixed_source || _num_iterations == 0) {
-    initializeFluxArrays();
-    flattenFSRFluxes(0.0);
-  }
-
-  initializeSourceArrays();
-  initializeFSRs();
-  countFissionableFSRs();
-  zeroTrackFluxes();
-
-  /* Compute the sum of fixed, total and scattering sources */
-  computeFSRSources();
-
-  /* Source iteration loop */
-  for (int i=0; i < max_iters; i++) {
-
-    transportSweep();
-    addSourceToScalarFlux();
-    residual = computeResidual(SCALAR_FLUX);
-    storeFSRFluxes();
-
->>>>>>> f1e85e4e
     log_printf(NORMAL, "Iteration %d:\tres = %1.3E", i, residual);
 
     /* Check for convergence of the fission source distribution */
@@ -1136,10 +837,6 @@
   FP_PRECISION residual;
 
   /* Initialize data structures */
-<<<<<<< HEAD
-=======
-  initializePolarQuadrature();
->>>>>>> f1e85e4e
   initializeExpEvaluator();
   initializeFluxArrays();
   initializeSourceArrays();
@@ -1220,23 +917,15 @@
   _k_eff = 1.0;
 
   /* Initialize data structures */
-<<<<<<< HEAD
-=======
-  initializePolarQuadrature();
->>>>>>> f1e85e4e
   initializeExpEvaluator();
   initializeFluxArrays();
   initializeSourceArrays();
   initializeFSRs();
   countFissionableFSRs();
-<<<<<<< HEAD
+
+  if (_cmfd != NULL && _cmfd->isFluxUpdateOn())
+      initializeCmfd();
   
-=======
-
->>>>>>> f1e85e4e
-  if (_cmfd != NULL && _cmfd->isFluxUpdateOn())
-    initializeCmfd();
-
   /* Set scalar flux to unity for each region */
   flattenFSRFluxes(1.0);
   zeroTrackFluxes();
@@ -1252,11 +941,7 @@
     storeFSRFluxes();
 
     /* Solve CMFD diffusion problem and update MOC flux */
-<<<<<<< HEAD
     if (_cmfd != NULL && _cmfd->isFluxUpdateOn())
-=======
-    if (_cmfd != NULL && _cmfd->isFluxUpdateOn()) {
->>>>>>> f1e85e4e
       _k_eff = _cmfd->computeKeff(i);
     else
       computeKeff();
