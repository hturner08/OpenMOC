--- conflicted
+++ resolved
@@ -682,7 +682,6 @@
 
 
 /**
-<<<<<<< HEAD
  * @brief Returns the Material data to its original state.
  * @details In an adjoint calculation, the scattering and fission matrices
  *          in each material are transposed during initialization. This 
@@ -702,7 +701,10 @@
 
   for (m_iter = materials.begin(); m_iter != materials.end(); ++m_iter)
     m_iter->second->transposeProductionMatrices();
-=======
+}
+
+
+/**
  * @brief This method performs one transport sweep using the fission source.
  * @details This is a helper routine used for Krylov subspace methods.
  */
@@ -721,7 +723,6 @@
   computeFSRScatterSources();
   transportSweep();
   addSourceToScalarFlux();
->>>>>>> 68876804
 }
 
 
