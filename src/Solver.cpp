--- conflicted
+++ resolved
@@ -390,8 +390,6 @@
 
 
 /**
-<<<<<<< HEAD
-=======
  * @brief Initializes the FSR volumes and Materials array.
  * @details This method assigns each FSR a unique, monotonically increasing
  *          ID, sets the Material for each FSR, and assigns a volume based on
@@ -436,7 +434,6 @@
 
 
 /**
->>>>>>> 5a6f5239
  * @brief Creates  object for the solver.
  * @details Deletes memory for old Quadrature if one was allocated for a
  *          previous simulation.
