--- conflicted
+++ resolved
@@ -215,10 +215,6 @@
 
   /* Allocate memory for all source arrays */
   try {
-<<<<<<< HEAD
-=======
-    int size = _num_FSRs * _num_groups;
->>>>>>> 09c35ec5
     _reduced_sources = new FP_PRECISION[size];
 
     /* If no fixed sources were assigned, use a zeroes array */
