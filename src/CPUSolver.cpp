#include "CPUSolver.h"

/**
 * @brief Constructor initializes array pointers for Tracks and Materials.
 * @details The constructor retrieves the number of energy groups and FSRs
 *          and azimuthal angles from the Geometry and TrackGenerator if
 *          passed in as parameters by the user. The constructor initalizes
 *          the number of OpenMP threads to a default of 1.
 * @param track_generator an optional pointer to the TrackGenerator
 */
CPUSolver::CPUSolver(TrackGenerator* track_generator)
  : Solver(track_generator) {

  setNumThreads(1);
  _FSR_locks = NULL;
}


/**
 * @brief Destructor deletes array for OpenMP mutual exclusion locks for
 *        FSR scalar flux updates, and calls Solver parent class destructor
 *        to deletes arrays for fluxes and sources.
 */
CPUSolver::~CPUSolver() {}


/**
 * @brief Returns the number of shared memory OpenMP threads in use.
 * @return the number of threads
 */
int CPUSolver::getNumThreads() {
  return _num_threads;
}


/**
 * @brief Sets the number of shared memory OpenMP threads to use (>0).
 * @param num_threads the number of threads
 */
void CPUSolver::setNumThreads(int num_threads) {
  if (num_threads <= 0)
    log_printf(ERROR, "Unable to set the number of threads to %d "
               "since it is less than or equal to 0", num_threads);

  /* Set the number of threads for OpenMP */
  _num_threads = num_threads;
  omp_set_num_threads(_num_threads);
}


/**
 * @brief Assign a fixed source for a flat source region and energy group.
 * @details Fixed sources should be scaled to reflect the fact that OpenMOC
 *          normalizes the scalar flux such that the total energy- and
 *          volume-integrated production rate sums to 1.0.
 * @param fsr_id the flat source region ID
 * @param group the energy group
 * @param source the volume-averaged source in this group
 */
void CPUSolver::setFixedSourceByFSR(int fsr_id, int group,
                                    FP_PRECISION source) {

  Solver::setFixedSourceByFSR(fsr_id, group, source);

  /* Allocate the fixed sources array if not yet allocated */
  if (_fixed_sources == NULL) {
    int size = _num_FSRs * _num_groups;
    _fixed_sources = new FP_PRECISION[size];
    memset(_fixed_sources, 0.0, sizeof(FP_PRECISION) * size);
  }

  /* Warn the user if a fixed source has already been assigned to this FSR */
  if (_fixed_sources(fsr_id,group-1) != 0.)
    log_printf(WARNING, "Overriding fixed source %f in FSR ID=%d with %f",
               _fixed_sources(fsr_id,group-1), fsr_id, source);

  /* Store the fixed source for this FSR and energy group */
  _fixed_sources(fsr_id,group-1) = source;
}


/**
 * @brief Initializes the FSR volumes and Materials array.
 * @details This method allocates and initializes an array of OpenMP
 *          mutual exclusion locks for each FSR for use in the
 *          transport sweep algorithm.
 */
void CPUSolver::initializeFSRs() {

  Solver::initializeFSRs();

  /* Get FSR locks from TrackGenerator */
  _FSR_locks = _track_generator->getFSRLocks();
}


/**
 * @brief Allocates memory for Track boundary angular flux and leakage
 *        and FSR scalar flux arrays.
 * @details Deletes memory for old flux arrays if they were allocated
 *          for a previous simulation.
 */
void CPUSolver::initializeFluxArrays() {

  /* Delete old flux arrays if they exist */
  if (_boundary_flux != NULL)
    delete [] _boundary_flux;

  if (_start_flux != NULL)
    delete [] _start_flux;

  if (_boundary_leakage != NULL)
    delete [] _boundary_leakage;

  if (_scalar_flux != NULL)
    delete [] _scalar_flux;

  if (_old_scalar_flux != NULL)
    delete [] _old_scalar_flux;

  int size;

  /* Allocate memory for the Track boundary flux and leakage arrays */
  try {
    size = 2 * _tot_num_tracks * _fluxes_per_track;

    _boundary_flux = new FP_PRECISION[size];
    _start_flux = new FP_PRECISION[size];
    _boundary_leakage = new FP_PRECISION[size];

    /* Allocate an array for the FSR scalar flux */
    size = _num_FSRs * _num_groups;
    _scalar_flux = new FP_PRECISION[size];
    _old_scalar_flux = new FP_PRECISION[size];
    memset(_scalar_flux, 0., size * sizeof(FP_PRECISION));
    memset(_old_scalar_flux, 0., size * sizeof(FP_PRECISION));
  }
  catch(std::exception &e) {
    log_printf(ERROR, "Could not allocate memory for the fluxes");
  }
}


/**
 * @brief Allocates memory for FSR source arrays.
 * @details Deletes memory for old source arrays if they were allocated for a
 *          previous simulation.
 */
void CPUSolver::initializeSourceArrays() {

  /* Delete old sources arrays if they exist */
  if (_reduced_sources != NULL)
    delete [] _reduced_sources;

  /* Allocate memory for all source arrays */
  try{
    int size = _num_FSRs * _num_groups;
    _reduced_sources = new FP_PRECISION[size];

    /* If no fixed sources were assigned, use a zeroes array */
    if (_fixed_sources == NULL) {
      _fixed_sources = new FP_PRECISION[size];
      memset(_fixed_sources, 0.0, sizeof(FP_PRECISION) * size);
    }
  }
  catch(std::exception &e) {
    log_printf(ERROR, "Could not allocate memory for FSR sources");
  }
}


/**
 * @brief Zero each Track's boundary fluxes for each energy group
 *        and polar angle in the "forward" and "reverse" directions.
 */
void CPUSolver::zeroTrackFluxes() {

  #pragma omp parallel for schedule(guided)
  for (int t=0; t < _tot_num_tracks; t++) {
    for (int d=0; d < 2; d++) {
      for (int pe=0; pe < _fluxes_per_track; pe++) {
        _boundary_flux(t, d, pe) = 0.0;
        _start_flux(t, d, pe) = 0.0;
      }
    }
  }
}


/**
 * @brief Copies values from the start flux into the boundary flux array
 *        for both the "forward" and "reverse" directions.
 */
void CPUSolver::copyBoundaryFluxes() {

  #pragma omp parallel for schedule(guided)
  for (int t=0; t < _tot_num_tracks; t++) {
    for (int d=0; d < 2; d++) {
      for (int pe=0; pe < _fluxes_per_track; pe++)
        _boundary_flux(t,d,pe) = _start_flux(t, d, pe);
    }
  }
}


/**
 * @brief Set the scalar flux for each FSR and energy group to some value.
 * @param value the value to assign to each FSR scalar flux
 */
void CPUSolver::flattenFSRFluxes(FP_PRECISION value) {

  #pragma omp parallel for schedule(guided)
  for (int r=0; r < _num_FSRs; r++) {
    for (int e=0; e < _num_groups; e++)
      _scalar_flux(r,e) = value;
  }
}


/**
 * @brief Stores the FSR scalar fluxes in the old scalar flux array.
 */
void CPUSolver::storeFSRFluxes() {

  #pragma omp parallel for schedule(guided)
  for (int r=0; r < _num_FSRs; r++) {
    for (int e=0; e < _num_groups; e++)
      _old_scalar_flux(r,e) = _scalar_flux(r,e);
  }
}


/**
 * @brief Normalizes all FSR scalar fluxes and Track boundary angular
 *        fluxes to the total fission source (times \f$ \nu \f$).
 */
void CPUSolver::normalizeFluxes() {

  FP_PRECISION* nu_sigma_f;
  FP_PRECISION volume;
  FP_PRECISION tot_fission_source;
  FP_PRECISION norm_factor;

  int size = _num_FSRs * _num_groups;
  FP_PRECISION* fission_sources = new FP_PRECISION[_num_FSRs * _num_groups];

  /* Compute total fission source for each FSR, energy group */
  #pragma omp parallel for private(volume, nu_sigma_f) schedule(guided)
  for (int r=0; r < _num_FSRs; r++) {

    /* Get pointers to important data structures */
    nu_sigma_f = _FSR_materials[r]->getNuSigmaF();
    volume = _FSR_volumes[r];

    for (int e=0; e < _num_groups; e++)
      fission_sources(r,e) = nu_sigma_f[e] * _scalar_flux(r,e) * volume;
  }

  /* Compute the total fission source */

  tot_fission_source = pairwise_sum<FP_PRECISION>(fission_sources,size);

  /* Deallocate memory for fission source array */
  delete [] fission_sources;

  /* Normalize scalar fluxes in each FSR */
  norm_factor = 1.0 / tot_fission_source;

  log_printf(DEBUG, "Tot. Fiss. Src. = %f, Norm. factor = %f",
             tot_fission_source, norm_factor);

  #pragma omp parallel for schedule(guided)
  for (int r=0; r < _num_FSRs; r++) {
    for (int e=0; e < _num_groups; e++)
      _scalar_flux(r, e) *= norm_factor;
  }

  /* Normalize angular boundary fluxes for each Track */
  #pragma omp parallel for schedule(guided)
  for (int i=0; i < _tot_num_tracks; i++) {
    for (int j=0; j < 2; j++) {
      for (int pe=0; pe < _fluxes_per_track; pe++) {
        _start_flux(i, j, pe) *= norm_factor;
        _boundary_flux(i, j, pe) *= norm_factor;
      }
    }
  }
}


/**
 * @brief Computes the total source (fission, scattering, fixed) in each FSR.
 * @details This method computes the total source in each FSR based on
 *          this iteration's current approximation to the scalar flux.
 */
void CPUSolver::computeFSRSources() {

  int tid;
  FP_PRECISION scatter_source, fission_source;
  FP_PRECISION* nu_sigma_f;
  FP_PRECISION* sigma_t;
  FP_PRECISION* chi;
  Material* material;

  int size = _num_FSRs * _num_groups;
  FP_PRECISION* fission_sources = new FP_PRECISION[size];
  size = _num_threads * _num_groups;
  FP_PRECISION* scatter_sources = new FP_PRECISION[size];

  /* For all FSRs, find the source */
  #pragma omp parallel for private(tid, material, nu_sigma_f, chi, \
    sigma_t, fission_source, scatter_source) schedule(guided)
  for (int r=0; r < _num_FSRs; r++) {

    tid = omp_get_thread_num();
    material = _FSR_materials[r];
    nu_sigma_f = material->getNuSigmaF();
    chi = material->getChi();
    sigma_t = material->getSigmaT();

    /* Initialize the fission sources to zero */
    fission_source = 0.0;

    /* Compute fission source for each group */
    if (material->isFissionable()) {
      for (int e=0; e < _num_groups; e++)
        fission_sources(r,e) = _scalar_flux(r,e) * nu_sigma_f[e];

      fission_source = pairwise_sum<FP_PRECISION>(&fission_sources(r,0),
                                                  _num_groups);
      fission_source /= _k_eff;
    }

    /* Compute total (fission+scatter+fixed) source for group G */
    for (int G=0; G < _num_groups; G++) {
      for (int g=0; g < _num_groups; g++)
        scatter_sources(tid,g) = material->getSigmaSByGroupInline(g,G)
                                  * _scalar_flux(r,g);
      scatter_source = pairwise_sum<FP_PRECISION>(&scatter_sources(tid,0),
                                                _num_groups);

      _reduced_sources(r,G) = fission_source * chi[G];
      _reduced_sources(r,G) += scatter_source + _fixed_sources(r,G);
      _reduced_sources(r,G) *= ONE_OVER_FOUR_PI / sigma_t[G];
    }
  }

  delete [] fission_sources;
  delete [] scatter_sources;
}


/**
 * @brief Computes the residual between source/flux iterations.
 * @param res_type the type of residuals to compute
 *        (SCALAR_FLUX, FISSION_SOURCE, TOTAL_SOURCE)
 * @return the average residual in each FSR
 */
double CPUSolver::computeResidual(residualType res_type) {

  int norm;
  double residual;
  double* residuals = new double[_num_FSRs];
  memset(residuals, 0., _num_FSRs * sizeof(double));

  if (res_type == SCALAR_FLUX) {

    norm = _num_FSRs;

    for (int r=0; r < _num_FSRs; r++) {
      for (int e=0; e < _num_groups; e++)
        if (_old_scalar_flux(r,e) > 0.) {
          residuals[r] += pow((_scalar_flux(r,e) - _old_scalar_flux(r,e)) /
                              _old_scalar_flux(r,e), 2);
      }
    }
  }

  else if (res_type == FISSION_SOURCE) {

    if (_num_fissionable_FSRs == 0)
      log_printf(ERROR, "The Solver is unable to compute a "
                 "FISSION_SOURCE residual without fissionable FSRs");

    norm = _num_fissionable_FSRs;

    double new_fission_source, old_fission_source;
    FP_PRECISION* nu_sigma_f;
    Material* material;

    for (int r=0; r < _num_FSRs; r++) {
      new_fission_source = 0.;
      old_fission_source = 0.;
      material = _FSR_materials[r];

      if (material->isFissionable()) {
        nu_sigma_f = material->getNuSigmaF();

        for (int e=0; e < _num_groups; e++) {
          new_fission_source += _scalar_flux(r,e) * nu_sigma_f[e];
          old_fission_source += _old_scalar_flux(r,e) * nu_sigma_f[e];
        }

        if (old_fission_source > 0.)
          residuals[r] = pow((new_fission_source -  old_fission_source) /
                              old_fission_source, 2);
      }
    }
  }

  else if (res_type == TOTAL_SOURCE) {

    norm = _num_FSRs;

    double new_total_source, old_total_source;
    FP_PRECISION inverse_k_eff = 1.0 / _k_eff;
    FP_PRECISION* nu_sigma_f;
    Material* material;

    for (int r=0; r < _num_FSRs; r++) {
      new_total_source = 0.;
      old_total_source = 0.;
      material = _FSR_materials[r];

      if (material->isFissionable()) {
        nu_sigma_f = material->getNuSigmaF();

        for (int e=0; e < _num_groups; e++) {
          new_total_source += _scalar_flux(r,e) * nu_sigma_f[e];
          old_total_source += _old_scalar_flux(r,e) * nu_sigma_f[e];
        }

        new_total_source *= inverse_k_eff;
        old_total_source *= inverse_k_eff;
      }

      /* Compute total scattering source for group G */
      for (int G=0; G < _num_groups; G++) {
        for (int g=0; g < _num_groups; g++) {
          new_total_source += material->getSigmaSByGroupInline(g,G)
                              * _scalar_flux(r,g);
          old_total_source += material->getSigmaSByGroupInline(g,G)
                              * _old_scalar_flux(r,g);
        }
      }

      if (old_total_source > 0.)
        residuals[r] = pow((new_total_source -  old_total_source) /
                            old_total_source, 2);
    }
  }

  /* Sum up the residuals from each FSR and normalize */
  residual = pairwise_sum<double>(residuals, _num_FSRs);
  residual = sqrt(residual / norm);

  /* Deallocate memory for residuals array */
  delete [] residuals;

  return residual;
}


/**
 * @brief Compute \f$ k_{eff} \f$ from successive fission sources.
 */
void CPUSolver::computeKeff() {

  int tid;
  Material* material;
  FP_PRECISION* sigma;
  FP_PRECISION volume;

  FP_PRECISION fission;
  FP_PRECISION* FSR_rates = new FP_PRECISION[_num_FSRs];
  FP_PRECISION* group_rates = new FP_PRECISION[_num_threads * _num_groups];

  /* Loop over all FSRs and compute the volume-integrated total rates */
  #pragma omp parallel for private(tid, volume, \
    material, sigma) schedule(guided)
  for (int r=0; r < _num_FSRs; r++) {

    tid = omp_get_thread_num() * _num_groups;
    volume = _FSR_volumes[r];
    material = _FSR_materials[r];
    sigma = material->getNuSigmaF();

    for (int e=0; e < _num_groups; e++)
      group_rates[tid+e] = sigma[e] * _scalar_flux(r,e);

    FSR_rates[r]=pairwise_sum<FP_PRECISION>(&group_rates[tid], _num_groups);
    FSR_rates[r] *= volume;
  }

  /* Reduce new fission rates across FSRs */
  fission = pairwise_sum<FP_PRECISION>(FSR_rates, _num_FSRs);

  _k_eff *= fission;

  delete [] FSR_rates;
  delete [] group_rates;
}


/**
 * @brief This method performs one transport sweep of all azimuthal angles,
 *        Tracks, Track segments, polar angles and energy groups.
 * @details The method integrates the flux along each Track and updates the
 *          boundary fluxes for the corresponding output Track, while updating
 *          the scalar flux in each flat source region.
 */
void CPUSolver::transportSweep() {

<<<<<<< HEAD
  if (_OTF) {
    transportSweepOTF();
    return;
  }

  int min_track, max_track;
  Track* curr_track;
  int azim_index, polar_index;
  int num_segments;
  segment* curr_segment;
  segment* segments;
  FP_PRECISION* track_flux;
  FP_PRECISION thread_fsr_flux[_num_groups];

  for (int g=0; g < _num_groups; g++)
    thread_fsr_flux[g] = 0.0;

  log_printf(DEBUG, "Transport sweep with %d OpenMP threads", _num_threads);

  /* Initialize flux in each FSR to zero */
  flattenFSRFluxes(0.0);

  if (_cmfd != NULL && _cmfd->isFluxUpdateOn())
    _cmfd->zeroCurrents();

  /* Copy starting flux to current flux */
  copyBoundaryFluxes();

  /* Loop over all parallel track groups */
  for (int i=0; i < _num_parallel_track_groups; i++) {

    /* Compute the minimum and maximum Track IDs corresponding to
     * the current parallel tracks group */
    min_track = _num_tracks_by_parallel_group[i];
    max_track = _num_tracks_by_parallel_group[i+1];

    #pragma omp parallel for private(curr_track, azim_index, polar_index, \
                                     num_segments, curr_segment,        \
                                     segments, track_flux) schedule(guided)
    for (int track_id=min_track; track_id < max_track; track_id++) {

      FP_PRECISION thread_fsr_flux[_num_groups];
      curr_track = _tracks[track_id];
      azim_index = _quad->getFirstOctantAzim(curr_track->getAzimIndex());

      /* Get the polar index */
      if (_solve_3D)
        polar_index = _quad->getFirstOctantPolar
            (static_cast<Track3D*>(_tracks[track_id])->getPolarIndex());
      else
        polar_index = 0;

      /* Initialize local pointers to important data structures */
      num_segments = curr_track->getNumSegments();
      segments = curr_track->getSegments();
      track_flux = &_boundary_flux(track_id, 0, 0);

      /* Loop over each Track segment in forward direction */
      for (int s=0; s < num_segments; s++) {
        curr_segment = &segments[s];
        tallyScalarFlux(curr_segment, azim_index, polar_index, track_flux,
                        thread_fsr_flux);
        tallyCurrent(curr_segment, azim_index, polar_index, track_flux, true);
      }

      /* Transfer boundary angular flux to outgoing Track */
      transferBoundaryFlux(track_id, azim_index, polar_index, true, track_flux);

      /* Get the backward track flux */
      track_flux = &_boundary_flux(track_id,1,0);

      /* Loop over each Track segment in reverse direction */
      for (int s=num_segments-1; s > -1; s--) {
        curr_segment = &segments[s];
        tallyScalarFlux(curr_segment, azim_index, polar_index, track_flux,
                        thread_fsr_flux);
        tallyCurrent(curr_segment, azim_index, polar_index, track_flux, false);
      }

      /* Transfer boundary angular flux to outgoing Track */
      transferBoundaryFlux
        (track_id, azim_index, polar_index, false, track_flux);
    }
  }
}


/**
 * @brief This method performs one transport sweep of all azimuthal angles,
 *        Tracks, Track segments, polar angles and energy groups using
 *        on-the-fly axial ray tracing.
 * @details The method integrates the flux along each Track and updates the
 *          boundary fluxes for the corresponding output Track, while updating
 *          the scalar flux in each flat source region. Computation is
 *          parallelized over 2D tracks and 3D segments are formed with
 *          on-the-fly axial ray tracing.
 */
void CPUSolver::transportSweepOTF() {

  log_printf(DEBUG, "On-the-fly transport sweep with %d OpenMP threads",
=======
  log_printf(DEBUG, "Transport sweep with %d OpenMP threads",
>>>>>>> e643f001
      _num_threads);

  if (_cmfd != NULL && _cmfd->isFluxUpdateOn())
    _cmfd->zeroCurrents();

  /* Initialize flux in each FSR to zero */
  flattenFSRFluxes(0.0);

  /* Copy starting flux to current flux */
  copyBoundaryFluxes();

  /* Tracks are traversed and the MOC equations from this CPUSolver are applied
     to all Tracks and corresponding segments */
  TransportSweep sweep_tracks(_track_generator);
  sweep_tracks.setCPUSolver(this);
  sweep_tracks.execute();
}


/**
 * @brief Computes the contribution to the FSR scalar flux from a Track segment.
 * @details This method integrates the angular flux for a Track segment across
 *          energy groups and polar angles, and tallies it into the FSR
 *          scalar flux, and updates the Track's angular flux.
 * @param curr_segment a pointer to the Track segment of interest
 * @param azim_index a pointer to the azimuthal angle index for this segment
 * @param track_flux a pointer to the Track's angular flux
 * @param fsr_flux a pointer to the temporary FSR flux buffer
 */
void CPUSolver::tallyScalarFlux(segment* curr_segment,
                                int azim_index, int polar_index,
                                FP_PRECISION* track_flux,
                                FP_PRECISION* fsr_flux) {

  int fsr_id = curr_segment->_region_id;
  FP_PRECISION length = curr_segment->_length;
  FP_PRECISION* sigma_t = curr_segment->_material->getSigmaT();
  int p, pe;
  int a = azim_index;
  FP_PRECISION** multiples = _quad->getMultiples();
  FP_PRECISION azim_wgt = _azim_spacings[a] * 4 * M_PI;

  /* The change in angular flux along this Track segment in the FSR */
  FP_PRECISION delta_psi, exponential, tau;

  /* Set the FSR scalar flux buffer to zero */
  memset(fsr_flux, 0.0, _num_groups * sizeof(FP_PRECISION));

  if (_solve_3D) {

    for (int e=0; e < _num_groups; e++) {
      exponential = _exp_evaluator->computeExponential
        (sigma_t[e] * length, a, p);
      delta_psi = (track_flux(e)-_reduced_sources(fsr_id, e)) * exponential;
      fsr_flux[e] += delta_psi * azim_wgt * _polar_spacings[a][p] *
          multiples[a][p];
      track_flux[e] -= delta_psi;
    }
  }
  else{
    azim_wgt *= 2;

    pe = 0;

    /* Loop over energy groups */
    for (int e=0; e < _num_groups; e++) {

      tau = sigma_t[e] * length;

      /* Loop over polar angles */
      for (p=0; p < _num_polar/2; p++) {
        exponential = _exp_evaluator->computeExponential(tau, a, p);
        delta_psi = (track_flux(pe)-_reduced_sources(fsr_id,e)) * exponential;
        fsr_flux[e] += delta_psi * azim_wgt * multiples[a][p];
        track_flux[pe] -= delta_psi;
        pe++;
      }
    }
  }

  /* Atomically increment the FSR scalar flux from the temporary array */
  omp_set_lock(&_FSR_locks[fsr_id]);
  {
    for (int e=0; e < _num_groups; e++)
      _scalar_flux(fsr_id,e) += fsr_flux[e];
  }
  omp_unset_lock(&_FSR_locks[fsr_id]);
}


/**
 * @brief Tallies the current contribution from this segment across the
 *        the appropriate CMFD mesh cell surface.
 * @param curr_segment a pointer to the Track segment of interest
 * @param azim_index the azimuthal index for this segmenbt
 * @param track_flux a pointer to the Track's angular flux
 * @param fwd boolean indicating direction of integration along segment
 */
void CPUSolver::tallyCurrent(segment* curr_segment, int azim_index,
                             int polar_index, FP_PRECISION* track_flux,
                             bool fwd) {

  /* Tally surface currents if CMFD is in use */
  if (_cmfd != NULL && _cmfd->isFluxUpdateOn())
    _cmfd->tallyCurrent(curr_segment, track_flux, azim_index, polar_index, fwd);
}


/**
 * @brief Updates the boundary flux for a Track given boundary conditions.
 * @details For reflective boundary conditions, the outgoing boundary flux
 *          for the Track is given to the reflecting Track. For vacuum
 *          boundary conditions, the outgoing flux tallied as leakage.
 * @param track_id the ID number for the Track of interest
 * @param azim_index a pointer to the azimuthal angle index for this segment
 * @param direction the Track direction (forward - true, reverse - false)
 * @param track_flux a pointer to the Track's outgoing angular flux
 */
void CPUSolver::transferBoundaryFlux(int track_id,
                                     int azim_index, int polar_index,
                                     bool direction,
                                     FP_PRECISION* track_flux) {
  int start;
  boundaryType bc;
  FP_PRECISION* track_leakage;
  int track_out_id;
  int a = azim_index;

  /* Extract boundary conditions for this Track and the pointer to the
   * outgoing reflective Track, and index into the leakage array */

  /* For the "forward" direction */
  if (direction) {
    bc = _tracks[track_id]->getBCFwd();
    track_leakage = &_boundary_leakage(track_id, 0);
    if (bc == PERIODIC) {
      start = 0;
      track_out_id = _tracks[track_id]->getTrackPrdcFwd()->getUid();
    }
    else{
      start = _fluxes_per_track * (!_tracks[track_id]->getReflFwdFwd());
      track_out_id = _tracks[track_id]->getTrackReflFwd()->getUid();
    }
  }

  /* For the "reverse" direction */
  else {
    bc = _tracks[track_id]->getBCBwd();
    track_leakage = &_boundary_leakage(track_id,_fluxes_per_track);
    if (bc == PERIODIC) {
      start = _fluxes_per_track;
      track_out_id = _tracks[track_id]->getTrackPrdcBwd()->getUid();
    }
    else {
      start = _fluxes_per_track * (!_tracks[track_id]->getReflBwdFwd());
      track_out_id = _tracks[track_id]->getTrackReflBwd()->getUid();
    }
  }

  FP_PRECISION* track_out_flux = &_start_flux(track_out_id, 0, start);

  /* Set bc to 1 if bc is PERIODIC (bc == 2) */
  if (bc == PERIODIC)
    bc = REFLECTIVE;

  if (_solve_3D) {
    int p = _quad->getFirstOctantPolar(polar_index);
    for (int e=0; e < _num_groups; e++) {
      track_out_flux(e) = track_flux(e) * bc;
      track_leakage(e) = track_flux(e) * (!bc) *
        _azim_spacings[a] * _polar_spacings[a][p] *
        _quad->getMultiple(a, p) * 4.0 * M_PI;
    }
  }
  else{

    int pe = 0;

    /* Loop over polar angles and energy groups */
    for (int e=0; e < _num_groups; e++) {
      for (int p=0; p < _num_polar/2; p++) {
        track_out_flux(pe) = track_flux(pe) * bc;
        track_leakage(pe) = track_flux(pe) * (!bc) *
          2.0 * _azim_spacings[a] * _quad->getMultiple(a, p)
          * 4.0 * M_PI;
        pe++;
      }
    }
  }
}


/**
 * @brief Add the source term contribution in the transport equation to
 *        the FSR scalar flux.
 */
void CPUSolver::addSourceToScalarFlux() {

  FP_PRECISION volume;
  FP_PRECISION* sigma_t;

  /* Add in source term and normalize flux to volume for each FSR */
  /* Loop over FSRs, energy groups */
  #pragma omp parallel for private(volume, sigma_t) schedule(guided)
  for (int r=0; r < _num_FSRs; r++) {
    volume = _FSR_volumes[r];
    sigma_t = _FSR_materials[r]->getSigmaT();

    for (int e=0; e < _num_groups; e++) {
      _scalar_flux(r, e) *= 0.5;
      _scalar_flux(r, e) /= (sigma_t[e] * volume);
      _scalar_flux(r, e) += FOUR_PI * _reduced_sources(r, e);
    }
  }

  return;
}


/**
 * @brief Computes the volume-averaged, energy-integrated nu-fission rate in
 *        each FSR and stores them in an array indexed by FSR ID.
 * @details This is a helper method for SWIG to allow users to retrieve
 *          FSR nu-fission rates as a NumPy array. An example of how this
 *          method can be called from Python is as follows:
 *
 * @code
 *          num_FSRs = geometry.getNumFSRs()
 *          fission_rates = solver.computeFSRFissionRates(num_FSRs)
 * @endcode
 *
 * @param fission_rates an array to store the nu-fission rates (implicitly
 *                      passed in as a NumPy array from Python)
 * @param num_FSRs the number of FSRs passed in from Python
 */
void CPUSolver::computeFSRFissionRates(double* fission_rates, int num_FSRs) {

  if (_scalar_flux == NULL)
    log_printf(ERROR, "Unable to compute FSR fission rates since the "
               "source distribution has not been calculated");

  log_printf(INFO, "Computing FSR fission rates...");

  FP_PRECISION* nu_sigma_f;

  /* Initialize fission rates to zero */
  for (int r=0; r < _num_FSRs; r++)
    fission_rates[r] = 0.0;

  /* Loop over all FSRs and compute the volume-weighted fission rate */
  #pragma omp parallel for private (nu_sigma_f) schedule(guided)
  for (int r=0; r < _num_FSRs; r++) {
    nu_sigma_f = _FSR_materials[r]->getNuSigmaF();

    for (int e=0; e < _num_groups; e++)
      fission_rates[r] += nu_sigma_f[e] * _scalar_flux(r,e);
  }
}<|MERGE_RESOLUTION|>--- conflicted
+++ resolved
@@ -511,110 +511,7 @@
  */
 void CPUSolver::transportSweep() {
 
-<<<<<<< HEAD
-  if (_OTF) {
-    transportSweepOTF();
-    return;
-  }
-
-  int min_track, max_track;
-  Track* curr_track;
-  int azim_index, polar_index;
-  int num_segments;
-  segment* curr_segment;
-  segment* segments;
-  FP_PRECISION* track_flux;
-  FP_PRECISION thread_fsr_flux[_num_groups];
-
-  for (int g=0; g < _num_groups; g++)
-    thread_fsr_flux[g] = 0.0;
-
-  log_printf(DEBUG, "Transport sweep with %d OpenMP threads", _num_threads);
-
-  /* Initialize flux in each FSR to zero */
-  flattenFSRFluxes(0.0);
-
-  if (_cmfd != NULL && _cmfd->isFluxUpdateOn())
-    _cmfd->zeroCurrents();
-
-  /* Copy starting flux to current flux */
-  copyBoundaryFluxes();
-
-  /* Loop over all parallel track groups */
-  for (int i=0; i < _num_parallel_track_groups; i++) {
-
-    /* Compute the minimum and maximum Track IDs corresponding to
-     * the current parallel tracks group */
-    min_track = _num_tracks_by_parallel_group[i];
-    max_track = _num_tracks_by_parallel_group[i+1];
-
-    #pragma omp parallel for private(curr_track, azim_index, polar_index, \
-                                     num_segments, curr_segment,        \
-                                     segments, track_flux) schedule(guided)
-    for (int track_id=min_track; track_id < max_track; track_id++) {
-
-      FP_PRECISION thread_fsr_flux[_num_groups];
-      curr_track = _tracks[track_id];
-      azim_index = _quad->getFirstOctantAzim(curr_track->getAzimIndex());
-
-      /* Get the polar index */
-      if (_solve_3D)
-        polar_index = _quad->getFirstOctantPolar
-            (static_cast<Track3D*>(_tracks[track_id])->getPolarIndex());
-      else
-        polar_index = 0;
-
-      /* Initialize local pointers to important data structures */
-      num_segments = curr_track->getNumSegments();
-      segments = curr_track->getSegments();
-      track_flux = &_boundary_flux(track_id, 0, 0);
-
-      /* Loop over each Track segment in forward direction */
-      for (int s=0; s < num_segments; s++) {
-        curr_segment = &segments[s];
-        tallyScalarFlux(curr_segment, azim_index, polar_index, track_flux,
-                        thread_fsr_flux);
-        tallyCurrent(curr_segment, azim_index, polar_index, track_flux, true);
-      }
-
-      /* Transfer boundary angular flux to outgoing Track */
-      transferBoundaryFlux(track_id, azim_index, polar_index, true, track_flux);
-
-      /* Get the backward track flux */
-      track_flux = &_boundary_flux(track_id,1,0);
-
-      /* Loop over each Track segment in reverse direction */
-      for (int s=num_segments-1; s > -1; s--) {
-        curr_segment = &segments[s];
-        tallyScalarFlux(curr_segment, azim_index, polar_index, track_flux,
-                        thread_fsr_flux);
-        tallyCurrent(curr_segment, azim_index, polar_index, track_flux, false);
-      }
-
-      /* Transfer boundary angular flux to outgoing Track */
-      transferBoundaryFlux
-        (track_id, azim_index, polar_index, false, track_flux);
-    }
-  }
-}
-
-
-/**
- * @brief This method performs one transport sweep of all azimuthal angles,
- *        Tracks, Track segments, polar angles and energy groups using
- *        on-the-fly axial ray tracing.
- * @details The method integrates the flux along each Track and updates the
- *          boundary fluxes for the corresponding output Track, while updating
- *          the scalar flux in each flat source region. Computation is
- *          parallelized over 2D tracks and 3D segments are formed with
- *          on-the-fly axial ray tracing.
- */
-void CPUSolver::transportSweepOTF() {
-
-  log_printf(DEBUG, "On-the-fly transport sweep with %d OpenMP threads",
-=======
   log_printf(DEBUG, "Transport sweep with %d OpenMP threads",
->>>>>>> e643f001
       _num_threads);
 
   if (_cmfd != NULL && _cmfd->isFluxUpdateOn())
