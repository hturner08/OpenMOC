--- conflicted
+++ resolved
@@ -9,15 +9,11 @@
 #define TRACK_H_
 
 #ifdef __cplusplus
-<<<<<<< HEAD
-#include <vector>
-#include <algorithm>
-=======
 #include "Python.h"
->>>>>>> 69811e38
 #include "Point.h"
 #include "Material.h"
 #include <vector>
+#include <algorithm>
 #endif
 
 /**
