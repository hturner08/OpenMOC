--- conflicted
+++ resolved
@@ -670,15 +670,10 @@
 
 /**
  * @brief Updates the boundary flux for a Track given boundary conditions.
-<<<<<<< HEAD
  * @details For reflective and periodic boundary conditions, the outgoing
  *          boundary flux for the Track is given to the corresponding reflecting
  *          or periodic Track. For vacuum boundary conditions, the outgoing flux
  *          is tallied as leakage.
-=======
- * @details For reflective boundary conditions, the outgoing boundary flux
- *          for the Track is given to the reflecting Track.
->>>>>>> 3321d15a
  * @param track_id the ID number for the Track of interest
  * @param azim_index a pointer to the azimuthal angle index for this segment
  * @param direction the Track direction (forward - true, reverse - false)
@@ -691,30 +686,16 @@
   bool bc;
   int track_out_id;
 
-<<<<<<< HEAD
   /* For the "forward" direction */
   if (direction) {
     start = _tracks[track_id]->isNextOut() * _polar_times_groups;
-    track_leakage = &_boundary_leakage(track_id,0);
-=======
-  /* Extract boundary conditions for this Track */
-
-  /* For the "forward" direction */
-  if (direction) {
-    start = _tracks[track_id]->isReflOut() * _polar_times_groups;
->>>>>>> 3321d15a
     track_out_id = _tracks[track_id]->getTrackOut()->getUid();
     bc = std::min((int)_tracks[track_id]->getBCOut(), 1);
   }
 
   /* For the "reverse" direction */
   else {
-<<<<<<< HEAD
     start = _tracks[track_id]->isNextIn() * _polar_times_groups;
-    track_leakage = &_boundary_leakage(track_id,_polar_times_groups);
-=======
-    start = _tracks[track_id]->isReflIn() * _polar_times_groups;
->>>>>>> 3321d15a
     track_out_id = _tracks[track_id]->getTrackIn()->getUid();
     bc = std::min((int)_tracks[track_id]->getBCIn(), 1);
   }
