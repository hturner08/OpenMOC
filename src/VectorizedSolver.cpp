--- conflicted
+++ resolved
@@ -572,11 +572,7 @@
 
   /* Loop over all FSRs and compute the volume-weighted scatter rates */
   #pragma omp parallel for private(tid, volume, \
-<<<<<<< HEAD
-    material) schedule(guided)
-=======
     material, sigma) schedule(guided)
->>>>>>> 393ae835
   for (int r=0; r < _num_FSRs; r++) {
 
     tid = omp_get_thread_num() * _num_groups;
