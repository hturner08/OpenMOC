#include "GPUSolver.h"


/** The number of azimuthal angles */
__constant__ int num_azim[1];

/** The number of energy groups */
__constant__ int num_groups[1];

/** The number of flat source regions */
__constant__ int num_FSRs[1];

/** The number of polar angles */
__constant__ int num_polar[1];

/** Twice the number of polar angles */
__constant__ int two_times_num_polar[1];

/** The number of polar angles times energy groups */
__constant__ int polar_times_groups[1];

/** An array of the weights for the polar angles from the quadrature set */
__constant__ FP_PRECISION polar_weights[MAX_POLAR_ANGLES*MAX_AZIM_ANGLES];

/** A pointer to an array with the number of tracks per azimuthal angle */
__constant__ int num_tracks[MAX_AZIM_ANGLES/2];

/** The total number of tracks */
__constant__ int tot_num_tracks[1];

/** An array of the cumulative number of tracks for each azimuthal angle */
__constant__ int track_index_offsets[MAX_AZIM_ANGLES/2];

/** The maximum index of the exponential prefactor array */
__constant__ int prefactor_max_index[1];

/** The spacing for the exponential prefactor array */
__constant__ FP_PRECISION prefactor_spacing[1];

/** The inverse spacing for the exponential prefactor array */
__constant__ FP_PRECISION inverse_prefactor_spacing[1];

__constant__ bool converged_flux[1];

__constant__ FP_PRECISION flux_convergence_thresh[1];


/**
 * @brief Set the scalar flux for each energy group inside each 
 *        dev_flatsourceregion to a constant value.
 * @param value the value to assign to each flat source region flux
 */
__global__ void flattenFSRFluxesOnDevice(FP_PRECISION* scalar_flux, 
					 FP_PRECISION* old_scalar_flux,
					 FP_PRECISION value) {

    int tid = threadIdx.x + blockIdx.x * blockDim.x;

    /* Loop over all FSRs and energy groups */
    while (tid < *num_FSRs) {
        for (int e=0; e < *num_groups; e++) {
            scalar_flux(tid,e) = value;
  	    old_scalar_flux(tid,e) = value;
         }

	tid += blockDim.x * gridDim.x;
     }

    return;
}


/**
 * @brief Set the source for each energy group inside each dev_flatsourceregion
 *        to a constant value.
 * @param value the value to assign to each flat source region source
 */
__global__ void flattenFSRSourcesOnDevice(FP_PRECISION* source, 
					  FP_PRECISION* old_source,
					  FP_PRECISION value) {

    int tid = threadIdx.x + blockIdx.x * blockDim.x;

    while (tid < *num_FSRs) {
        for (int e=0; e < *num_groups; e++) {
	    source(tid,e) = value;
	    old_source(tid,e) = value;
	}

	tid += blockDim.x * gridDim.x;
    }

    return;
}


/**
 * @brief Zero each track's boundary fluxes for each energy group and polar
 *        angle in the "forward" and "reverse" directions.
 * @param boundary_flux array of angular fluxes for each track and energy group
 */
__global__ void zeroTrackFluxesOnDevice(FP_PRECISION* boundary_flux) {

    int tid = threadIdx.x + blockIdx.x * blockDim.x;

    /* Loop over all tracks and energy groups and set each track's 
     * incoming and outgoing flux to zero */
    while(tid < *tot_num_tracks) {
        for (int pe2=0; pe2 < 2*(*polar_times_groups); pe2++)
    	    boundary_flux(tid,pe2) = 0.0;

	tid += blockDim.x * gridDim.x;
    }

    return;
}


/**
* Compute the total fission source from all flat source regions
* @param num_FSRs pointer to an int of the number of flat source regions
* @param materials pointer an array of materials on the device
* @param fission_source pointer to the value for the total fission source
*/
__global__ void computeFissionSourcesOnDevice(FP_PRECISION* FSR_volumes,
					      int* FSR_materials,
					      dev_material* materials,
					      FP_PRECISION* scalar_flux,
					      FP_PRECISION* fission_source) {

    int tid = threadIdx.x + blockIdx.x * blockDim.x;

    extern __shared__ FP_PRECISION shared_fission_source[];
    dev_material* curr_material;
    double* nu_sigma_f;
    FP_PRECISION volume;
    FP_PRECISION source;

    /* Initialize fission source to zero */
    shared_fission_source[threadIdx.x] = 0;

    /* Iterate over all FSRs */
    while (tid < *num_FSRs) {

	curr_material = &materials[FSR_materials[tid]];
	nu_sigma_f = curr_material->_nu_sigma_f;
	volume = FSR_volumes[tid];

	/* Iterate over all energy groups and update
	 * fission source for this block */
	for (int e=0; e < *num_groups; e++) {
	    source = nu_sigma_f[e] * scalar_flux(tid,e) * volume;
	    shared_fission_source[threadIdx.x] += source;
	}
		 
	/* Increment thread id */
	tid += blockDim.x * gridDim.x;
    }

    /* Copy this threads fission source to global memory */
    tid = threadIdx.x + blockIdx.x * blockDim.x;
    fission_source[tid] = shared_fission_source[threadIdx.x];
    
    return;
}


/**
 * @brief Normalizes all flatsourceregion scalar fluxes and track boundary
 *        angular fluxes to the total fission source (times nu).
 */
__global__ void normalizeFluxesOnDevice(FP_PRECISION* scalar_flux, 
					FP_PRECISION* boundary_flux, 
					FP_PRECISION norm_factor) {

    int tid = threadIdx.x + blockIdx.x * blockDim.x;
    
    /* Normalize scalar fluxes for each flat source region */
    
    while(tid < *num_FSRs) {
        for (int e=0; e < *num_groups; e++)
	  scalar_flux(tid,e) *= norm_factor;

	tid += blockDim.x * gridDim.x;
    }

    tid = threadIdx.x + blockIdx.x * blockDim.x;

    /* Normalize angular boundary fluxes for each track */
    while(tid < *tot_num_tracks) {
        for (int pe2=0; pe2 < 2*(*polar_times_groups); pe2++)
	    boundary_flux(tid,pe2) *= norm_factor;

	tid += blockDim.x * gridDim.x;
    }

    return;
}


/**
 * @brief Computes the total source (fission and scattering) in each flat 
 *        source region.
 * @details This method computes the total source in each region based on
 *          this iteration's current approximation to the scalar flux. A
 *          residual for the source with respect to the source compute on
 *          the previous iteration is computed and returned. The residual
 *          is determined as follows:
 *          /f$ res = \sqrt{\frac{\displaystyle\sum \displaystyle\sum 
 *                    \left(\frac{Q^i - Q^{i-1}{Q^i}\right)^2}{# FSRs}} \f$
 *
 * @return the residual between this source and the previous source
 */
__global__ void computeFSRSourcesOnDevice(int* FSR_materials,
					  dev_material* materials,
					  FP_PRECISION* scalar_flux,
					  FP_PRECISION* source,
					  FP_PRECISION* old_source,
					  FP_PRECISION* ratios,
					  FP_PRECISION inverse_k_eff,
					  FP_PRECISION* source_residual) {

    int tid = threadIdx.x + blockIdx.x * blockDim.x;

    /* Reset the residual for the old and new fission sources to zero */
    source_residual[threadIdx.x + blockIdx.x * blockDim.x] = 0.0;

    FP_PRECISION fission_source;
    FP_PRECISION scatter_source;

    dev_material* curr_material;

    double* nu_sigma_f;
    double* sigma_s;
    double* sigma_t;
    double* chi;

    /* Iterate over all FSRs */
    while (tid < *num_FSRs) {

	curr_material = &materials[FSR_materials[tid]];

	nu_sigma_f = curr_material->_nu_sigma_f;
	sigma_s = curr_material->_sigma_s;
	sigma_t = curr_material->_sigma_t;
	chi = curr_material->_chi;

	/* Initialize the fission source to zero for this region */
	fission_source = 0;
	
	/* Compute total fission source for current region */
	for (int e=0; e < *num_groups; e++)
	    fission_source += scalar_flux(tid,e) * nu_sigma_f[e];
      
	/* Compute total scattering source for region for group G */
	for (int G=0; G < *num_groups; G++) {
	    scatter_source = 0;
	
	    for (int g=0; g < *num_groups; g++)
	        scatter_source += 
		    sigma_s[G*(*num_groups)+g] * scalar_flux(tid,g);
	
	    /* Set the total source for this region in this group */
	    source(tid,G) = (inverse_k_eff * fission_source * chi[G] +
			     scatter_source) * ONE_OVER_FOUR_PI;

	    ratios(tid,G) = __fdividef(source(tid,G), sigma_t[G]);

	    /* Compute the norm of residuals of the sources for convergence */
	    if (fabs(source(tid,G)) > 1E-10)
	        source_residual[threadIdx.x + blockIdx.x * blockDim.x] +=
		    pow((source(tid,G) - old_source(tid,G)) /
		         source(tid,G), 2);

	    /* Update the old source */	
	    old_source(tid,G) = source(tid,G);
	}
	
	/* Increment the thread id */
	tid += blockDim.x * gridDim.x;
    }

    return;
}


__global__ void isScalarFluxConvergedOnDevice(FP_PRECISION* scalar_flux,
					      FP_PRECISION* old_scalar_flux,
					      bool converged_flux) {

    int tid = threadIdx.x + blockIdx.x * blockDim.x;

    while (tid < *num_FSRs) {

        for (int e=0; e < *num_groups; e++) {

	    /* If one scalar flux is not converged, break the loop */
	    if (!converged_flux)
	        break;

	    if (fabs((scalar_flux(tid,e) - old_scalar_flux(tid,e)) /
		     old_scalar_flux(tid,e)) > *flux_convergence_thresh)
	        converged_flux = false;

	    /* Update old scalar flux */
	    old_scalar_flux(tid,e) = scalar_flux(tid,e);
	}

	tid += blockDim.x * gridDim.x;
    }
}



/**
* Compute the total fission source from all flat source regions
* @param FSRs pointer to the flat source region array on the device
* @param num_FSRs pointer to an int of the number of flat source regions
* @param materials pointer an array of materials on the device
* @param fission_source pointer to the value for the total fission source
*/
__global__ void computeFissionAndAbsorption(FP_PRECISION* FSR_volumes,
					    int* FSR_materials,
					    dev_material* materials,
					    FP_PRECISION* scalar_flux,
					    FP_PRECISION* tot_absorption,
					    FP_PRECISION* tot_fission) {

    int tid = threadIdx.x + blockIdx.x * blockDim.x;

    dev_material* curr_material;
    double* nu_sigma_f;
    double* sigma_a;
    FP_PRECISION volume;

    double absorption = 0.;
    double fission = 0.;

    /* Iterate over all FSRs */
    while (tid < *num_FSRs) {
        
	curr_material = &materials[FSR_materials[tid]];
	nu_sigma_f = curr_material->_nu_sigma_f;
	sigma_a = curr_material->_sigma_a;
	volume = FSR_volumes[tid];

	double part_abs = 0.;
	double part_fission = 0.;

	/* Iterate over all energy groups and update
	 * fission and absorption rates for this block */
	for (int e=0; e < *num_groups; e++) {
	    part_abs += sigma_a[e] * scalar_flux(tid,e);
	    part_fission += nu_sigma_f[e] * scalar_flux(tid,e);
	}

	absorption += part_abs * volume;
	fission += part_fission * volume;

	/* Increment thread id */
	tid += blockDim.x * gridDim.x;
    }

    /* Copy this thread's fission and absorption rates to global memory */
    tid = threadIdx.x + blockIdx.x * blockDim.x;
    tot_absorption[tid] = absorption;
    tot_fission[tid] = fission;

    return;
}


/**
 * @brief Compute the index into the exponential prefactor hashtable.
 * @details This method computes the index into the exponential prefactor
 *          hashtable for a segment length multiplied by the total 
 *          cross-section of the material the segment resides in.
 * @param sigm_t_l the cross-section multiplied by segment length
 * @return the hasthable index
 */ 
__device__ int computePrefactorIndex(FP_PRECISION sigma_t_l) {
    int index = sigma_t_l * *inverse_prefactor_spacing;
    index *= *two_times_num_polar;
    return index;
}


__device__ double atomicAdd(double* address, double val) {

    unsigned long long int* address_as_ull = (unsigned long long int*)address;
    unsigned long long int old = *address_as_ull, assumed;

    do {
        assumed = old;
	old = atomicCAS(address_as_ull, assumed, __double_as_longlong(val +
			__longlong_as_double(assumed)));
    } while (assumed != old);
  
    return __longlong_as_double(old);
}



/**
* This kernel integrates the neutron transport equation in the "forward"
* direction along each track in the geometry using exponential prefactors
* which are precomputed and stored in a hash table for O(1) lookup and
* interpolation
*/
__global__ void transportSweepOnDevice(FP_PRECISION* scalar_flux,
				       FP_PRECISION* boundary_flux,
				       FP_PRECISION* ratios,
				       FP_PRECISION* leakage,
				       dev_material* materials,
				       dev_track* tracks,
				       FP_PRECISION* _prefactor_array,
				       int tid_offset,
				       int tid_max) {

    int tid = tid_offset + threadIdx.x + blockIdx.x * blockDim.x;

    int index_offset = threadIdx.x * (*two_times_num_polar + 1);
    int energy_group = tid % (*num_groups);
    int energy_angle_index = energy_group * (*num_polar);
    int fsr_flux_index = index_offset + (*two_times_num_polar);
    int track_flux_index;

    int fsr_id;
    int track_id = int(tid / *num_groups);
    int track_out_id;
    bool bc;
    int start;
    int pe;

    dev_track* curr_track;
    dev_segment* curr_segment;
    dev_material* curr_material;
    int num_segments;
    FP_PRECISION delta;
    
    double* sigma_t;

    /* temporary flux for track and fsr fluxes */
    extern __shared__ FP_PRECISION temp_flux[];

    /* Indices for exponential prefactor hashtable */
    FP_PRECISION sigma_t_l;
    int index;

    /* Iterate over track with azimuthal angles in (0, pi/2) */
    while (track_id < tid_max) {

        /* Initialize local registers with important data */
        curr_track = &tracks[track_id];
      	num_segments = curr_track->_num_segments;
      
	/* Put track's flux in the shared memory temporary flux array */
      	for (int p=0; p < *num_polar; p++) {
	
	    /* Forward flux along this track */
      	    pe = energy_angle_index + p;
	    temp_flux[index_offset + p] = boundary_flux(track_id,pe);
	
	    /* Reverse flux along this track */
      	    pe = (*polar_times_groups) + energy_angle_index + p;
	    temp_flux[index_offset + *num_polar + p] = 
	    boundary_flux(track_id,pe);
      	}

      	track_flux_index = index_offset;
      
	/* Loop over each segment in forward direction */
	for (int i=0; i < num_segments; i++) {

	    curr_segment = &curr_track->_segments[i];
	    fsr_id = curr_segment->_region_uid;
	    curr_material = &materials[curr_segment->_material_uid];
	    sigma_t = curr_material->_sigma_t;

	    /* Zero the FSR scalar flux contribution from this segment 
	     * and energy group */
	    temp_flux[fsr_flux_index] = 0.0;

	    /* Compute the exponential prefactor hashtable index */
	    sigma_t_l = sigma_t[energy_group] * curr_segment->_length;
	    index = computePrefactorIndex(sigma_t_l);
	
	    /* Loop over polar angles */
	    for (int p=0; p < *num_polar; p++) {
	        delta = (temp_flux[track_flux_index+p] - 
		             ratios(fsr_id,energy_group)) * 
	              	      prefactor(index,p,sigma_t_l);
		temp_flux[fsr_flux_index] += delta * polar_weights[p];
	    	temp_flux[track_flux_index+p] -= delta;
 	    }


	    /* Increment the scalar flux for this flat source region */
	    atomicAdd(&scalar_flux(fsr_id,energy_group), 
	  	      temp_flux[fsr_flux_index]);
	}
      
	/* Transfer flux to outgoing track */
	track_out_id = curr_track->_track_out;
	bc = curr_track->_bc_out;
	start = curr_track->_refl_out * (*polar_times_groups);

	/* Put track's flux in the shared memory temporary flux array */
      	for (int p=0; p < *num_polar; p++) {
	
	    /* Forward flux along this track */
      	    pe = energy_angle_index + p;
	    boundary_flux(track_out_id,start+pe) = 
	        temp_flux[track_flux_index+p] * bc;
	    leakage[threadIdx.x + blockIdx.x * blockDim.x] +=
	        temp_flux[track_flux_index+p] * 
	        polar_weights[pe % (*num_polar)] * (!bc);
      	}

	/* Loop over each segment in reverse direction */
	track_flux_index = index_offset + (*num_polar);

	for (int i=num_segments-1; i > -1; i--) {

	    curr_segment = &curr_track->_segments[i];
	    fsr_id = curr_segment->_region_uid;
	    curr_material = &materials[curr_segment->_material_uid];
	    sigma_t = curr_material->_sigma_t;

	    /* Zero the FSR scalar flux contribution from this segment 
	     * and energy group */
	    temp_flux[fsr_flux_index] = 0.0;

	    /* Compute the exponential prefactor hashtable index */
	    sigma_t_l = sigma_t[energy_group] * curr_segment->_length;
	    index = computePrefactorIndex(sigma_t_l);
	
	    /* Loop over polar angles */
	    for (int p=0; p < *num_polar; p++) {
	        delta = (temp_flux[track_flux_index+p] - 
	    		 ratios(fsr_id,energy_group)) * 
		         prefactor(index,p,sigma_t_l);

		temp_flux[fsr_flux_index] += delta * polar_weights[p];
	    	temp_flux[track_flux_index+p] -= delta;
	    }

	    /* Increment the scalar flux for this flat source region */
	    atomicAdd(&scalar_flux(fsr_id,energy_group), 
		      temp_flux[fsr_flux_index]);
	}
      
	/* Transfer flux to outgoing track */
	track_out_id = curr_track->_track_in;
	bc = curr_track->_bc_in;
	start = curr_track->_refl_in * (*polar_times_groups);

	/* Put track's flux in the shared memory temporary flux array */
      	for (int p=0; p < *num_polar; p++) {
	
	    /* Forward flux along this track */
      	    pe = energy_angle_index + p;
	    boundary_flux(track_out_id,start+pe) = 
	      temp_flux[track_flux_index+p] * bc;
	    leakage[threadIdx.x + blockIdx.x * blockDim.x] +=
	      temp_flux[track_flux_index+p] * 
	        polar_weights[pe % (*num_polar)] * (!bc);
      	}

	tid += blockDim.x * gridDim.x;
        track_id = int(tid / *num_groups);
	energy_group = tid % (*num_groups);
	energy_angle_index = energy_group * (*num_polar);
    }

    return;
}



/**
* Normalizes the flux to the volume of each FSR and adds in the source term
* computed and stored in the ratios attribute for each FSR
*/
__global__ void normalizeFluxToVolumeOnDevice(FP_PRECISION* scalar_flux,
					      FP_PRECISION* ratios,
					      FP_PRECISION* FSR_volumes,
					      int* FSR_materials,
					      dev_material* materials) {

    int tid = threadIdx.x + blockIdx.x * blockDim.x;
    FP_PRECISION volume;
    
    dev_material* curr_material;
    double* sigma_t;

    /* Iterate over all FSRs */
    while (tid < *num_FSRs) {

	curr_material = &materials[FSR_materials[tid]];
	volume = FSR_volumes[tid];
	sigma_t = curr_material->_sigma_t;
	
	/* Iterate over all energy groups */
	for (int i=0; i < *num_groups; i++) {
	    scalar_flux(tid,i) *= 0.5;
	    scalar_flux(tid,i) = FOUR_PI * ratios(tid,i) + 
	      __fdividef(scalar_flux(tid,i), (sigma_t[i] * volume));
	}

	/* Increment thread id */
	tid += blockDim.x * gridDim.x;
    }

    return;
}




/**
 * DeviceSolver constructor
 * @param geom pointer to the geometry
 * @param track_generator pointer to the TrackGenerator on the CPU
 */
GPUSolver::GPUSolver(Geometry* geom, TrackGenerator* track_generator) :
    Solver(geom, track_generator) {

    /**************************************************************************/
    /*                        Host data initialization                        */
    /**************************************************************************/

    /* The default number of threadblocks and threads per threadblock */
     _B = 64;
    _T = 64;


    /**************************************************************************/
    /*                       Device data initialization                       */
    /**************************************************************************/

    _materials = NULL;
    _dev_tracks = NULL;

    _fission_source = NULL;
    _tot_absorption = NULL;
    _tot_fission = NULL;
    _source_residual = NULL;
    _leakage = NULL;

    if (track_generator != NULL)
        setTrackGenerator(track_generator);

    if (geom != NULL)
        setGeometry(geom);
}



/**
 * Solver destructor frees all memory on the device
 */
GPUSolver::~GPUSolver() {

    if (_FSR_volumes != NULL) {
        cudaFree(_FSR_volumes);
	_FSR_volumes = NULL;
    }

    if (_FSR_materials != NULL) {
        cudaFree(_FSR_materials);
	_FSR_materials = NULL;
    }

    if (_materials != NULL) {
        cudaFree(_materials);
	_materials = NULL;
    }

    if (_dev_tracks != NULL) {
        cudaFree(_dev_tracks);
	_dev_tracks = NULL;
    }

    if (_boundary_flux != NULL) {
        cudaFree(_boundary_flux);
	_boundary_flux = NULL;
    }

    if (_scalar_flux != NULL) {
        cudaFree(_scalar_flux);
	_scalar_flux = NULL;
    }

    if (_old_scalar_flux != NULL) {
        cudaFree(_old_scalar_flux);
	_old_scalar_flux = NULL;
    }

    if (_source != NULL) {
        cudaFree(_source);
	_source = NULL;
    }

    if (_old_source != NULL) {
        cudaFree(_old_source);
	_old_source = NULL;
    }

    if (_ratios != NULL) {
        cudaFree(_ratios);
	_ratios = NULL;
    }

    if (_FSRs_to_powers != NULL) {
        cudaFree(_FSRs_to_powers);
        _FSRs_to_powers = NULL;
    }

    if (_FSRs_to_pin_powers != NULL) {
        cudaFree(_FSRs_to_pin_powers);
    	_FSRs_to_pin_powers = NULL;
    }

    if (_fission_source != NULL) {
        _fission_source_vec.clear();
	_fission_source = NULL;
    }

    if (_tot_absorption != NULL) {
        _tot_absorption_vec.clear();
	_tot_absorption = NULL;
    }

    if (_tot_fission != NULL) {
        _tot_fission_vec.clear();
	_tot_fission = NULL;
    }

    if (_source_residual != NULL) {
        _source_residual_vec.clear();
	_source_residual = NULL;
    }

    if (_leakage != NULL) {
        _leakage_vec.clear();
	_leakage = NULL;
    }

    if (_prefactor_array != NULL) {
        cudaFree(_prefactor_array);
	_prefactor_array = NULL;
    }
}


/**
 * @brief
 * @details
 */
FP_PRECISION GPUSolver::getFSRScalarFlux(int fsr_id, int energy_group) {

    /* Error checking */
    if (fsr_id >= _num_FSRs)
        log_printf(ERROR, "Unable to return a scalar flux for FSR id = %d "
		 "in enery group %d since the solver only contains FSR with "
		   "IDs greater than or equal to %d", 
		   fsr_id, energy_group, _num_FSRs-1);

    if (fsr_id < 0)
        log_printf(ERROR, "Unable to return a scalar flux for FSR id = %d "
		  "in energy group %d since FSRs do not have negative IDs", 
		  fsr_id, energy_group);

    if (energy_group-1 >= _num_groups)
        log_printf(ERROR, "Unable to return a scalar flux for FSR id = %d "
		   "in energy group %d since the solver only has %d energy "
		   "groups", fsr_id, energy_group, _num_groups);

    if (energy_group <= 0)
        log_printf(ERROR, "Unable to return a scalar flux for FSR id = %d "
		 "in energy group %d since energy groups are greater than 1",
		 fsr_id, energy_group);

    /* Copy the scalar flux for this FSR and energy group from the device */
    FP_PRECISION fsr_scalar_flux;
    int flux_index = fsr_id * _num_groups + energy_group - 1;
    cudaMemcpy((void*)&fsr_scalar_flux, (void*)&_scalar_flux[flux_index], 
	       sizeof(FP_PRECISION), cudaMemcpyDeviceToHost);

    return fsr_scalar_flux;
}


/**
 * @brief Return a 2D array indexed by flatsourceregion IDs and energy groups 
 *        which contains the corresponding fluxes for each flatsourceregion.
 * @return a 2D array of dev_flatsourceregion scalar fluxes
 */
FP_PRECISION* GPUSolver::getFSRScalarFluxes() {

    if (_scalar_flux == NULL)
        log_printf(ERROR, "Unable to returns the device solver's scalar flux "
		   "array since it has not yet been allocated in memory");

    /* Copy the scalar flux for all FSRs from the device */
    FP_PRECISION* fsr_scalar_fluxes = new FP_PRECISION[_num_FSRs * _num_groups];
    cudaMemcpy((void*)fsr_scalar_fluxes, (void*)_scalar_flux,
	       _num_FSRs * _num_groups * sizeof(FP_PRECISION),
	       cudaMemcpyDeviceToHost);

    return fsr_scalar_fluxes;
}


/**
 * @brief Return an array indexed by flatsourceregion IDs with the
 *        corresponding flatsourceregion power.
 * @return an array of flatsourceregion powers
 */
FP_PRECISION* GPUSolver::getFSRPowers() {
    if (_FSRs_to_powers == NULL)
        log_printf(ERROR, "Unable to returns the device solver's FSR power "
		   "array since it has not yet been allocated in memory");

    return _FSRs_to_powers;
}


/**
 * @brief Return an array indexed by flatsourceregion IDs with the
 *        corresponding pin cell power.
 * @return an array of flatsourceregion pin powers
 */
FP_PRECISION* GPUSolver::getFSRPinPowers() {
    if (_FSRs_to_pin_powers == NULL)
        log_printf(ERROR, "Unable to returns the device solver's FSR pin power "
		   "array since it has not yet been allocated in memory");

    return _FSRs_to_pin_powers;
}


/**
 * @brief Sets the number of threadblocks (>0) for device kernels
 * @param num_blocks the number of threadblocks
 */
void GPUSolver::setNumThreadBlocks(int num_blocks) {

    if (num_blocks < 0)
        log_printf(ERROR, "Unable to set the number of threadblocks to %d since "
		   "it is a negative number", num_blocks);

    _B = num_blocks;
}


/**
 * @brief Sets the number of threads per block (>0) for device kernels
 * @param num_threads the number of threads per block
 */
void GPUSolver::setNumThreadsPerBlock(int num_threads) {

    if (num_threads < 0)
        log_printf(ERROR, "Unable to set the number of threads per block to %d "
		   "since it is a negative number", num_threads);

    _T = num_threads;
}


/**
 * @brief Sets the geometry for the solver.
 * @details The geometry must already have initialized flat source region maps
 *          and segmentized the trackgenerator's tracks.
 * @param geometry a pointer to a geometry
 */
void GPUSolver::setGeometry(Geometry* geometry) {
    Solver::setGeometry(geometry);
    initializeMaterials();

    /* Copy the number of energy groups to constant memory on the GPU */
    cudaMemcpyToSymbol(num_groups, (void*)&_num_groups, sizeof(int), 0,
		       cudaMemcpyHostToDevice);
}


/**
 * @brief Sets the trackgenerator with characteristic tracks for the solver.
 * @details The trackgenerator must already have generated tracks and have
 *          segmentized them using the geometry.
 * @param track_generator a pointer to a trackgenerator
 */
void GPUSolver::setTrackGenerator(TrackGenerator* track_generator) {
    Solver::setTrackGenerator(track_generator);
    initializeTracks();
}


void GPUSolver::setFluxConvergenceThreshold(FP_PRECISION flux_thresh) {
    Solver::setFluxConvergenceThreshold(flux_thresh);

    /* Copy the flux convergence threshold to constant memory on the GPU */
    cudaMemcpyToSymbol(flux_convergence_thresh, 
		       (void*)&_flux_convergence_thresh,
		       sizeof(FP_PRECISION), 0, 
		       cudaMemcpyHostToDevice);
}



/**
 * @brief Creates a polar quadrature object for the solver.
 */
void GPUSolver::initializePolarQuadrature() {

     log_printf(INFO, "Initializing polar quadrature on the GPU...");

    /* Deletes the old quadrature if one existed */
    if (_quad != NULL)
        delete _quad;

    _quad = new Quadrature(_quadrature_type, _num_polar);
    _polar_times_groups = _num_groups * _num_polar;

    /* Copy the number of polar angles to constant memory on the GPU */
    cudaMemcpyToSymbol(num_polar, (void*)&_num_polar, sizeof(int), 0,
		       cudaMemcpyHostToDevice);

    /* Copy twice the number of polar angles to constant memory on the GPU */
    cudaMemcpyToSymbol(two_times_num_polar, (void*)&_two_times_num_polar, 
		       sizeof(int), 0, cudaMemcpyHostToDevice);

    /* Copy the number of polar angles times energy groups to constant memory 
     * on the GPU */
    cudaMemcpyToSymbol(polar_times_groups, (void*)&_polar_times_groups, 
		       sizeof(int), 0, cudaMemcpyHostToDevice);


    /* Compute polar times azimuthal angle weights */
    if (_polar_weights != NULL)
        delete [] _polar_weights;

    _polar_weights =
        (FP_PRECISION*)malloc(_num_polar * _num_azim * sizeof(FP_PRECISION));

    FP_PRECISION* multiples = _quad->getMultiples();
    double* azim_weights = _track_generator->getAzimWeights();

    for (int i=0; i < _num_azim; i++) {
        for (int j=0; j < _num_polar; j++)
	    _polar_weights[i*_num_polar+j] = azim_weights[i]*multiples[j]*FOUR_PI;
    }

    /* Copy the polar weights to constant memory on the GPU */
    cudaMemcpyToSymbol(polar_weights, (void*)_polar_weights,
		       _num_polar * _num_azim * sizeof(FP_PRECISION),
		       0, cudaMemcpyHostToDevice);
}


/**
 * @brief Allocates memory for flatsourceregion power arrays.
 * @details Deletes memory for power arrays if they were allocated from
 *          previous simulation.
 */
void GPUSolver::initializePowerArrays() {

     log_printf(INFO, "Initializing FSR power arrays on the GPU...");

    /* Delete old power arrays if they exist */
    if (_FSRs_to_powers != NULL)
        delete [] _FSRs_to_powers;
    if (_FSRs_to_pin_powers != NULL)
        delete [] _FSRs_to_pin_powers;

    /* Allocate memory for FSR power and pin power arrays */
    try{
	_FSRs_to_powers = new FP_PRECISION[_num_FSRs];
	_FSRs_to_pin_powers = new FP_PRECISION[_num_FSRs];
    }
    catch(std::exception &e) {
        log_printf(ERROR, "Could not allocate memory for the device solver's "
		   "FSR power arrays. Backtrace:%s", e.what());
    }
}


/**
 * This is a helper method for the allocateDeviceMemory method. It
 * initializes an array of dev_flatsourceregion structs on the host
 * with the appropriate values (volume, region uid, and material uid)
 * so that allocateDeviceMemory can copy the array in full to the device.
 */
void GPUSolver::initializeFSRs() {

    log_printf(INFO, "Initializing FSRs on the GPU...");

    /* Delete old FSRs array if it exists */
    if (_FSR_volumes != NULL)
        cudaFree(_FSR_volumes);

    if (_FSR_materials != NULL)
        cudaFree(_FSR_materials);

    /* Allocate memory for all tracks and track offset indices on the device */
    try{

        /* Allocate memory on device for FSR volumes and material uids */
        cudaMalloc((void**)&_FSR_volumes, _num_FSRs * sizeof(FP_PRECISION));
        cudaMalloc((void**)&_FSR_materials, _num_FSRs * sizeof(int));
	
	/* Create a temporary FSR array to populate and then copy to device */
	FP_PRECISION* temp_FSR_volumes = new FP_PRECISION[_num_FSRs];

	/* Get the array indexed by FSR IDs with material ID values */
	int* FSRs_to_materials = _geometry->getFSRtoMaterialMap();

	/* Initialize each FSRs volume to 0 to avoid NaNs */
	memset(temp_FSR_volumes, FP_PRECISION(0.), 
	       _num_FSRs*sizeof(FP_PRECISION));

	Track* track;
	segment* seg;
	FP_PRECISION volume;

	double* azim_weights = _track_generator->getAzimWeights();

	/* Set each FSR's volume by accumulating the total length of all
	   tracks inside the FSR. Iterate over azimuthal angle, track, segment*/
	for (int i=0; i < _num_azim; i++) {
	    for (int j=0; j < _num_tracks[i]; j++) {
	        track = &_track_generator->getTracks()[i][j];

		/* Iterate over the track's segments to update FSR volumes */
		for (int s = 0; s < track->getNumSegments(); s++) {
		    seg = track->getSegment(s);
		    volume = seg->_length * azim_weights[i];
		    temp_FSR_volumes[seg->_region_id] += volume;
		}
	    }
	}

	/* Copy the temporary array of FSRs to the device */
	cudaMemcpy((void*)_FSR_volumes, (void*)temp_FSR_volumes,
		   _num_FSRs * sizeof(FP_PRECISION), cudaMemcpyHostToDevice);
	cudaMemcpy((void*)_FSR_materials, (void*)FSRs_to_materials,
		   _num_FSRs * sizeof(int), cudaMemcpyHostToDevice);

	/* Copy the number of flat source regions into constant memory on 
	 * the GPU */
	cudaMemcpyToSymbol(num_FSRs, (void*)&_num_FSRs, sizeof(int), 0,
		       cudaMemcpyHostToDevice);

	/* Free the temporary array of FSRs on the host */
	free(temp_FSR_volumes);
    }
    catch(std::exception &e) {
        log_printf(ERROR, "Could not allocate memory for the solver's flat "
		   "source regions on the device. Backtrace:%s", e.what());
    }

    initializeThrustVectors();
}


/**
 * @brief
 * @details
 */
void GPUSolver::initializeMaterials() {

    log_printf(INFO, "Initializing materials on the GPU...");

    /* Delete old materials array if it exists */
    if (_materials != NULL)
        cudaFree(_materials);

    /* Allocate memory for all tracks and track offset indices on the device */
    try{

	std::map<short int, Material*> host_materials=_geometry->getMaterials();
	std::map<short int, Material*>::iterator iter;

        /* Iterate through all materials and clone them on the device */
        cudaMalloc((void**)&_materials, _num_materials * sizeof(dev_material));
	for (iter = host_materials.begin(); iter != host_materials.end(); ++iter)
	    cloneMaterialOnGPU(iter->second, &_materials[iter->second->getUid()]);
    }
    catch(std::exception &e) {
        log_printf(ERROR, "Could not allocate memory for the device solver's "
		   "materials. Backtrace:%s", e.what());
    }
}


/**
 * @brief
 * @details
 */
void GPUSolver::initializeTracks() {

    log_printf(INFO, "Initializing tracks on the GPU...");

    /* Delete old tracks array if it exists */
    if (_dev_tracks != NULL)
        cudaFree(_dev_tracks);

<<<<<<< HEAD
    /* Allocate array of tracks */
    cudaMalloc((void**)&_dev_tracks, _tot_num_tracks * sizeof(dev_track));

=======
>>>>>>> 81e2c04f
    /* Allocate memory for all tracks and track offset indices on the device */
    try{

        /* Allocate array of tracks */
    	cudaMalloc((void**)&_dev_tracks, _tot_num_tracks * sizeof(dev_track));

        /* Iterate through all tracks and clone them on the device */
	int index;

<<<<<<< HEAD
	    for (int j=0; j < _num_tracks[i]; j++) {
=======
	for (int i=0; i < _tot_num_tracks; i++) {

	    cloneTrackOnGPU(_tracks[i], &_dev_tracks[i]);
>>>>>>> 81e2c04f

	    /* Make track reflective */
	    index = computeScalarTrackIndex(_tracks[i]->getTrackInI(),
		        		       _tracks[i]->getTrackInJ());
	    cudaMemcpy((void*)&_dev_tracks[i]._track_in,
		   (void*)&index, sizeof(int), cudaMemcpyHostToDevice);

<<<<<<< HEAD
		/* Make track reflective */
		index = computeScalarTrackIndex(_tracks[i][j].getTrackInI(),
					       _tracks[i][j].getTrackInJ());
		cudaMemcpy((void*)&_dev_tracks[counter]._track_in,
			   (void*)&index, sizeof(int), cudaMemcpyHostToDevice);

		index = computeScalarTrackIndex(_tracks[i][j].getTrackOutI(), 
						_tracks[i][j].getTrackOutJ());
		cudaMemcpy((void*)&_dev_tracks[counter]._track_out, 
			   (void*)&index, sizeof(int), cudaMemcpyHostToDevice);

		counter++;
	    }
	}

	/* Copy the cumulative index offset for the current azimuthal angle 
	 * into constant memory on the GPU */
	cudaMemcpyToSymbol(track_index_offsets, (void*)_track_index_offsets, 
			   (_num_azim+1) * sizeof(int), 0, 
			   cudaMemcpyHostToDevice);
=======
	    index = computeScalarTrackIndex(_tracks[i]->getTrackOutI(), 
						_tracks[i]->getTrackOutJ());
	    cudaMemcpy((void*)&_dev_tracks[i]._track_out, 
	    	   (void*)&index, sizeof(int), cudaMemcpyHostToDevice);
        }
>>>>>>> 81e2c04f

	/* Copy the array of number of tracks for each azimuthal angles into 
	 * constant memory on the GPU */
	cudaMemcpyToSymbol(num_tracks, (void*)_num_tracks, 
			   _num_azim * sizeof(int), 0, cudaMemcpyHostToDevice);
    
	/* Copy the total number of tracks into constant memory on the GPU */
	cudaMemcpyToSymbol(tot_num_tracks, (void*)&_tot_num_tracks,
			   sizeof(int), 0, cudaMemcpyHostToDevice);

	/* Copy the number of azimuthal angles into constant memory on the GPU */
	cudaMemcpyToSymbol(num_azim, (void*)&_num_azim, sizeof(int), 0, 
			   cudaMemcpyHostToDevice);
	
	/* Copy the array of number of tracks for each azimuthal angles into 
	 * constant memory on the GPU */
	cudaMemcpyToSymbol(num_tracks, (void*)_num_tracks, 
			   _num_azim * sizeof(int), 0, cudaMemcpyHostToDevice);
	
	/* Copy the total number of tracks into constant memory on the GPU */
	cudaMemcpyToSymbol(tot_num_tracks, (void*)&_tot_num_tracks,
			   sizeof(int), 0, cudaMemcpyHostToDevice);
    }

    catch(std::exception &e) {
        log_printf(ERROR, "Could not allocate memory for the solver's tracks "
		   "on the device. Backtrace:%s", e.what());
    }
}


/**
 * @brief Allocates memory for track boundary angular fluxes and 
 *        flatsourceregion scalar fluxes on the device.
 * @details Deletes memory for old flux arrays if they were allocated from
 *          previous simulation.
 */
void GPUSolver::initializeFluxArrays() {

    log_printf(INFO, "Initializing flux arrays on the GPU...");

    /* Delete old flux arrays if they exist */
    if (_boundary_flux != NULL)
        cudaFree(_boundary_flux);
    if (_scalar_flux != NULL)
        cudaFree(_scalar_flux);
    if (_old_scalar_flux != NULL)
        cudaFree(_old_scalar_flux);

    /* Allocate memory for all flux arrays on the device */
    try{
        cudaMalloc((void**)&_boundary_flux,
		   2*_tot_num_tracks * _polar_times_groups*sizeof(FP_PRECISION));
        cudaMalloc((void**)&_scalar_flux, 
		   _num_FSRs * _num_groups * sizeof(FP_PRECISION));
        cudaMalloc((void**)&_old_scalar_flux, 
		   _num_FSRs * _num_groups * sizeof(FP_PRECISION));
    }
    catch(std::exception &e) {
        log_printf(ERROR, "Could not allocate memory for the solver's fluxes "
		   "on the device. Backtrace:%s", e.what());
    }
}


/**
 * @brief Allocates memory for flatsourceregion source arrays on the device.
 * @details Deletes memory for old source arrays if they were allocated from
 *          previous simulation.
 */
void GPUSolver::initializeSourceArrays() {

    log_printf(INFO, "Initializing source arrays on the GPU...");

    /* Delete old sources arrays if they exist */
    if (_source != NULL)
        cudaFree(_source);
    if (_old_source != NULL)
        cudaFree(_old_source);
    if (_ratios != NULL)
        cudaFree(_ratios);

    /* Allocate memory for all source arrays on the device */
    try{

        cudaMalloc((void**)&_source, 
		   _num_FSRs * _num_groups * sizeof(FP_PRECISION));
	cudaMalloc((void**)&_old_source,
		   _num_FSRs * _num_groups * sizeof(FP_PRECISION));
	cudaMalloc((void**)&_ratios,
		   _num_FSRs * _num_groups * sizeof(FP_PRECISION));
    }
    catch(std::exception &e) {
        log_printf(ERROR, "Could not allocate memory for the solver's flat "
		   "source region sources array on the device. "
		   "Backtrace:%s", e.what());
    }
}


/**
 * @brief
 * @details
 */
void GPUSolver::initializeThrustVectors() {

    log_printf(INFO, "Initializing thrust vectors on the GPU...");

    /* Delete old vectors if they exist */
    if (_fission_source != NULL) {
        _fission_source = NULL;
        _fission_source_vec.clear();
    }
    if (_tot_absorption != NULL) {
        _tot_absorption = NULL;
        _tot_absorption_vec.clear();
    }
    if (_tot_fission != NULL) {
        _tot_fission = NULL;
        _tot_fission_vec.clear();
    }
    if (_source_residual != NULL) {
        _source_residual = NULL;
        _source_residual_vec.clear();
    }
    if (_leakage != NULL) {
        _leakage = NULL;
        _leakage_vec.clear();
    }


    /* Allocate memory for fission, absorption and source vectors on device */
    try{
        /* Allocate fission source array on device */
        _fission_source_vec.resize(_B * _T);
	_fission_source = thrust::raw_pointer_cast(&_fission_source_vec[0]);
      
	/* Allocate total absorption reaction rate array on device */
	_tot_absorption_vec.resize(_B * _T);
	_tot_absorption = thrust::raw_pointer_cast(&_tot_absorption_vec[0]);

	/* Allocate fission reaction rate array on device */
	_tot_fission_vec.resize(_B * _T);
	_tot_fission = thrust::raw_pointer_cast(&_tot_fission_vec[0]);

	/* Allocate source residual array on device */
	_source_residual_vec.resize(_B * _T);
	_source_residual = thrust::raw_pointer_cast(&_source_residual_vec[0]);

	/* Allocate leakage array on device */
	_leakage_vec.resize(_B * _T);
	_leakage = thrust::raw_pointer_cast(&_leakage_vec[0]);
    }
    catch(std::exception &e) {
        log_printf(ERROR, "Could not allocate memory for the solver's "
		   "Thrust vectors.Backtrace:%s", e.what());
    }
}


/**
 * @brief This method computes the index for the jth track at azimuthal angle i.
 * @details This method is necessary since the array of tracks on the device 
 *          is a 1D array which needs a one-to-one mapping from the 2D jagged 
 *          array of tracks on the host.
 * @param i azimuthal angle number
 * @param j the jth track at angle i
 * @return an index into the device track array
 */
int GPUSolver::computeScalarTrackIndex(int i, int j) {

    int index =0;
    int p = 0;

    /* Iterate over each azimuthal angle and increment index by the number of
       tracks at each angle */
    while (p < i) {
        index += _num_tracks[p];
	p++;
    }

    /* Update index for this track since it is the jth track at angle i */
    index += j;
    
    return index;
}


/**
 * @brief Pre-computes exponential pre-factors for each segment of each track 
 *        for each polar angle and copies the table to the device. 
 * @details This method will generate a hashmap which contains values of the 
 *          pre-factor for specific segment lengths (the keys into the hashmap).
 */
void GPUSolver::precomputePrefactors(){

    log_printf(INFO, "Building exponential prefactor hashtable on device...");

    /* Set size of prefactor array */
    int num_array_values = 10 * sqrt(1. / (8. * _source_convergence_thresh));
    _prefactor_spacing = 10. / num_array_values;
    _inverse_prefactor_spacing = 1.0 / _prefactor_spacing;
    _prefactor_array_size = _two_times_num_polar * num_array_values;
    _prefactor_max_index = _prefactor_array_size - _two_times_num_polar - 1;
    
    /* allocate arrays */
    FP_PRECISION* prefactor_array = new FP_PRECISION[_prefactor_array_size];
    
    FP_PRECISION expon;
    FP_PRECISION intercept;
    FP_PRECISION slope;


    /* Create prefactor array */
    for (int i = 0; i < num_array_values; i ++){
        for (int p = 0; p < _num_polar; p++){
	    expon = exp(- (i * _prefactor_spacing) / _quad->getSinTheta(p));
	    slope = - expon / _quad->getSinTheta(p);
	    intercept = expon * (1 + (i * _prefactor_spacing) /
				 _quad->getSinTheta(p));
	    prefactor_array[_two_times_num_polar * i + 2 * p] = slope;
	    prefactor_array[_two_times_num_polar * i + 2 * p + 1] = intercept;
	}
    }

    /* Allocate memory for the prefactor array on the device */
    cudaMalloc((void**)&_prefactor_array, 
	       _prefactor_array_size * sizeof(FP_PRECISION));

    /* Copy prefactor array to the device */
    cudaMemcpy((void*)_prefactor_array, (void*)prefactor_array, 
	       _prefactor_array_size * sizeof(FP_PRECISION),
	       cudaMemcpyHostToDevice);

    /* Copy prefactor array size and spacing to constant memory on the device */
    cudaMemcpyToSymbol(prefactor_spacing, (void*)&_prefactor_spacing, 
		       sizeof(FP_PRECISION), 0, cudaMemcpyHostToDevice);

    cudaMemcpyToSymbol(inverse_prefactor_spacing, 
		       (void*)&_inverse_prefactor_spacing, 
		       sizeof(FP_PRECISION), 0, cudaMemcpyHostToDevice);

    cudaMemcpyToSymbol(prefactor_max_index, (void*)&_prefactor_max_index,
		       sizeof(int), 0, cudaMemcpyHostToDevice);

    free(prefactor_array);

    return;
}


void GPUSolver::zeroTrackFluxes() {
    zeroTrackFluxesOnDevice<<<_B, _T>>>(_boundary_flux);
}


void GPUSolver::flattenFSRFluxes(FP_PRECISION value) {
    flattenFSRFluxesOnDevice<<<_B, _T>>>(_scalar_flux, _old_scalar_flux, value);
}


void GPUSolver::flattenFSRSources(FP_PRECISION value) {
    flattenFSRSourcesOnDevice<<<_B, _T>>>(_source, _old_source, value);
}


void GPUSolver::normalizeFluxes() {

    int shared_mem = sizeof(FP_PRECISION) * _T;

    computeFissionSourcesOnDevice<<<_B, _T, shared_mem>>>(_FSR_volumes, 
							  _FSR_materials,
							  _materials, 
							  _scalar_flux, 
							  _fission_source);

    FP_PRECISION norm_factor = 1.0 / thrust::reduce(_fission_source_vec.begin(),
						    _fission_source_vec.end());

    FP_PRECISION denom = thrust::reduce(_fission_source_vec.begin(),
					_fission_source_vec.end());

    normalizeFluxesOnDevice<<<_B, _T>>>(_scalar_flux, _boundary_flux, 
					norm_factor);
}


FP_PRECISION GPUSolver::computeFSRSources() {
    
    computeFSRSourcesOnDevice<<<_B, _T>>>(_FSR_materials, _materials, 
					  _scalar_flux, _source, 
					  _old_source, _ratios,
					  1.0 / _k_eff, _source_residual);

    FP_PRECISION residual = thrust::reduce(_source_residual_vec.begin(), 
					   _source_residual_vec.end());
    residual = sqrt(residual / _num_FSRs);

    return residual;
}


/**
 * @brief Checks if scalar flux has converged within the threshold.
 * @return true if converged, false otherwise
 */
bool GPUSolver::isScalarFluxConverged() {

    bool converged_host = true;
    bool* converged_dev;
    cudaMalloc((void**)&converged_dev, sizeof(bool));
    cudaMemcpy((void*)converged_dev, (void*)converged_host, 
	       sizeof(bool), cudaMemcpyHostToDevice);

    isScalarFluxConvergedOnDevice<<<_B,_T>>>(_scalar_flux, 
					     _old_scalar_flux, 
					     converged_dev);

    cudaMemcpy((void*)converged_host, (void*)converged_dev, 
	       sizeof(bool), cudaMemcpyDeviceToHost);

    return converged_host;
}


void GPUSolver::transportSweep(int max_iterations) {

    int shared_mem = sizeof(FP_PRECISION) * _T * (2*_num_polar + 1);
    int tid_offset, tid_max;

    log_printf(DEBUG, "Transport sweep on device with max_iterations = %d "
	       " and # blocks = %d, # threads = %d", 
	       max_iterations, _B, _T);

    /* Loop for until converged or max_iterations is reached */
    for (int i=0; i < max_iterations; i++) {

        /* Initialize leakage to zero */
        thrust::fill(_leakage_vec.begin(), _leakage_vec.end(), 0.0);

       /* Initialize flux in each region to zero */
	tid_offset = 0;
	tid_max = (_tot_num_tracks / 2);

        flattenFSRFluxesOnDevice<<<_B, _T>>>(_scalar_flux, 
					     _old_scalar_flux, 0.0);

	transportSweepOnDevice<<<_B, _T, shared_mem>>>(_scalar_flux, 
						       _boundary_flux,
						       _ratios, _leakage,
						       _materials, _dev_tracks,
						       _prefactor_array, 
						       tid_offset, tid_max);

	tid_offset = tid_max * _num_groups;
	tid_max = _tot_num_tracks;

        transportSweepOnDevice<<<_B, _T, shared_mem>>>(_scalar_flux,
						       _boundary_flux,
						       _ratios, _leakage,
						       _materials, _dev_tracks,
						       _prefactor_array,
						       tid_offset, tid_max);

	/* Add in source term, normalize fluxes to volume and save old flux */
	normalizeFluxToVolumeOnDevice<<<_B, _T>>>(_scalar_flux, _ratios, 
						  _FSR_volumes, _FSR_materials,
						  _materials);
    }
}


void GPUSolver::computeKeff() {

    FP_PRECISION tot_absorption;
    FP_PRECISION tot_fission;
    FP_PRECISION tot_leakage;

    /* Compute the total fission and absorption rates on the device.
     * This kernel stores partial rates in a Thrust vector with as many
     * entries as GPU threads executed by the kernel */
    computeFissionAndAbsorption<<<_B, _T>>>(_FSR_volumes, _FSR_materials,
					    _materials, _scalar_flux,
					    _tot_absorption, _tot_fission);

    cudaDeviceSynchronize();

    /* Compute the total absorption rate by reducing the partial absorption
     * rates compiled in the Thrust vector */
    tot_absorption = thrust::reduce(_tot_absorption_vec.begin(),
				    _tot_absorption_vec.end());

    /* Compute the total fission rate by reducing the partial fission
     * rates compiled in the Thrust vector */
    tot_fission = thrust::reduce(_tot_fission_vec.begin(),
				 _tot_fission_vec.end());

    FP_PRECISION* fiss = new FP_PRECISION[_B*_T];
    cudaMemcpy((void*)&tot_fission, (void*)_tot_fission, 
	       _B * _T * sizeof(FP_PRECISION), cudaMemcpyHostToDevice);


    /* Compute the total leakage by reducing the partial leakage
     * rates compiled in the Thrust vector */
    tot_leakage = 0.5 * thrust::reduce(_leakage_vec.begin(),
				       _leakage_vec.end());


    /* Compute the new keff from the fission and absorption rates */
    _k_eff = tot_fission / (tot_absorption + tot_leakage);

    log_printf(DEBUG, "abs = %f, fiss = %f, leak = %f, keff = %f", 
	       tot_absorption, tot_fission, tot_leakage, _k_eff);
}


void GPUSolver::computePinPowers() {
    log_printf(ERROR, "Pin power computation on the GPU is not implemented!");
}<|MERGE_RESOLUTION|>--- conflicted
+++ resolved
@@ -40,97 +40,26 @@
 /** The inverse spacing for the exponential prefactor array */
 __constant__ FP_PRECISION inverse_prefactor_spacing[1];
 
-__constant__ bool converged_flux[1];
-
-__constant__ FP_PRECISION flux_convergence_thresh[1];
-
-
-/**
- * @brief Set the scalar flux for each energy group inside each 
- *        dev_flatsourceregion to a constant value.
- * @param value the value to assign to each flat source region flux
- */
-__global__ void flattenFSRFluxesOnDevice(FP_PRECISION* scalar_flux, 
-					 FP_PRECISION* old_scalar_flux,
-					 FP_PRECISION value) {
-
-    int tid = threadIdx.x + blockIdx.x * blockDim.x;
-
-    /* Loop over all FSRs and energy groups */
-    while (tid < *num_FSRs) {
-        for (int e=0; e < *num_groups; e++) {
-            scalar_flux(tid,e) = value;
-  	    old_scalar_flux(tid,e) = value;
-         }
-
-	tid += blockDim.x * gridDim.x;
-     }
-
-    return;
-}
-
-
-/**
- * @brief Set the source for each energy group inside each dev_flatsourceregion
- *        to a constant value.
- * @param value the value to assign to each flat source region source
- */
-__global__ void flattenFSRSourcesOnDevice(FP_PRECISION* source, 
-					  FP_PRECISION* old_source,
-					  FP_PRECISION value) {
-
-    int tid = threadIdx.x + blockIdx.x * blockDim.x;
-
-    while (tid < *num_FSRs) {
-        for (int e=0; e < *num_groups; e++) {
-	    source(tid,e) = value;
-	    old_source(tid,e) = value;
-	}
-
-	tid += blockDim.x * gridDim.x;
-    }
-
-    return;
-}
-
-
-/**
- * @brief Zero each track's boundary fluxes for each energy group and polar
- *        angle in the "forward" and "reverse" directions.
- * @param boundary_flux array of angular fluxes for each track and energy group
- */
-__global__ void zeroTrackFluxesOnDevice(FP_PRECISION* boundary_flux) {
-
-    int tid = threadIdx.x + blockIdx.x * blockDim.x;
-
-    /* Loop over all tracks and energy groups and set each track's 
-     * incoming and outgoing flux to zero */
-    while(tid < *tot_num_tracks) {
-        for (int pe2=0; pe2 < 2*(*polar_times_groups); pe2++)
-    	    boundary_flux(tid,pe2) = 0.0;
-
-	tid += blockDim.x * gridDim.x;
-    }
-
-    return;
-}
-
-
-/**
-* Compute the total fission source from all flat source regions
-* @param num_FSRs pointer to an int of the number of flat source regions
-* @param materials pointer an array of materials on the device
-* @param fission_source pointer to the value for the total fission source
-*/
+
+
+/**
+ * @brief Compute the total fission source from all flat source regions.
+ * @param FSR_volumes an array of flat source region volumes
+ * @param FSR_materials an array of flat source region materials
+ * @param materials an array of materials on the device
+ * @param fission_source array of fission sources in each flat source region
+ */
 __global__ void computeFissionSourcesOnDevice(FP_PRECISION* FSR_volumes,
 					      int* FSR_materials,
 					      dev_material* materials,
 					      FP_PRECISION* scalar_flux,
 					      FP_PRECISION* fission_source) {
 
+    /* Use a shared memory buffer for each thread's fission source */
+    extern __shared__ FP_PRECISION shared_fission_source[];
+
     int tid = threadIdx.x + blockIdx.x * blockDim.x;
 
-    extern __shared__ FP_PRECISION shared_fission_source[];
     dev_material* curr_material;
     double* nu_sigma_f;
     FP_PRECISION volume;
@@ -167,7 +96,10 @@
 
 /**
  * @brief Normalizes all flatsourceregion scalar fluxes and track boundary
- *        angular fluxes to the total fission source (times nu).
+ *        angular fluxes to the total fission source (times $\nu$).
+ * @param scalar_flux an array of the flat source region scalar fluxes
+ * @param boundary_flux an array of the boundary fluxes
+ * @param norm_factor the normalization factor
  */
 __global__ void normalizeFluxesOnDevice(FP_PRECISION* scalar_flux, 
 					FP_PRECISION* boundary_flux, 
@@ -176,10 +108,10 @@
     int tid = threadIdx.x + blockIdx.x * blockDim.x;
     
     /* Normalize scalar fluxes for each flat source region */
-    
     while(tid < *num_FSRs) {
+
         for (int e=0; e < *num_groups; e++)
-	  scalar_flux(tid,e) *= norm_factor;
+	    scalar_flux(tid,e) *= norm_factor;
 
 	tid += blockDim.x * gridDim.x;
     }
@@ -209,6 +141,13 @@
  *          /f$ res = \sqrt{\frac{\displaystyle\sum \displaystyle\sum 
  *                    \left(\frac{Q^i - Q^{i-1}{Q^i}\right)^2}{# FSRs}} \f$
  *
+ * @param FSR_materials an array of flat source region material UIDs
+ * @param materials an array of material pointers
+ * @param scalar_flux an array of flat source region scalar fluxes
+ * @param source an array of flat source region sources
+ * @param ratios an array of flat source region sources / total xs
+ * @param inverse_k_eff the inverse of keff
+ * @param an array of the source residuals 
  * @return the residual between this source and the previous source
  */
 __global__ void computeFSRSourcesOnDevice(int* FSR_materials,
@@ -284,41 +223,18 @@
 }
 
 
-__global__ void isScalarFluxConvergedOnDevice(FP_PRECISION* scalar_flux,
-					      FP_PRECISION* old_scalar_flux,
-					      bool converged_flux) {
-
-    int tid = threadIdx.x + blockIdx.x * blockDim.x;
-
-    while (tid < *num_FSRs) {
-
-        for (int e=0; e < *num_groups; e++) {
-
-	    /* If one scalar flux is not converged, break the loop */
-	    if (!converged_flux)
-	        break;
-
-	    if (fabs((scalar_flux(tid,e) - old_scalar_flux(tid,e)) /
-		     old_scalar_flux(tid,e)) > *flux_convergence_thresh)
-	        converged_flux = false;
-
-	    /* Update old scalar flux */
-	    old_scalar_flux(tid,e) = scalar_flux(tid,e);
-	}
-
-	tid += blockDim.x * gridDim.x;
-    }
-}
-
-
-
-/**
-* Compute the total fission source from all flat source regions
-* @param FSRs pointer to the flat source region array on the device
-* @param num_FSRs pointer to an int of the number of flat source regions
-* @param materials pointer an array of materials on the device
-* @param fission_source pointer to the value for the total fission source
-*/
+
+
+
+/**
+ * @brief Compute the total fission source from all flat source regions.
+ * @param FSR_volumes an array of the flat source region volumes
+ * @param FSR_materials an array of the flat source region material UIDs
+ * @param materials an array of the material pointers
+ * @param scalar_flux an array of flat source region scalar fluxes
+ * @param tot_absorption an array of flat source region absorption rates
+ * @param tot_fission an array of flat source region fission rates
+ */
 __global__ void computeFissionAndAbsorption(FP_PRECISION* FSR_volumes,
 					    int* FSR_materials,
 					    dev_material* materials,
@@ -344,18 +260,18 @@
 	sigma_a = curr_material->_sigma_a;
 	volume = FSR_volumes[tid];
 
-	double part_abs = 0.;
-	double part_fission = 0.;
+	double curr_abs = 0.;
+	double curr_fission = 0.;
 
 	/* Iterate over all energy groups and update
 	 * fission and absorption rates for this block */
 	for (int e=0; e < *num_groups; e++) {
-	    part_abs += sigma_a[e] * scalar_flux(tid,e);
-	    part_fission += nu_sigma_f[e] * scalar_flux(tid,e);
+	    curr_abs += sigma_a[e] * scalar_flux(tid,e);
+	    curr_fission += nu_sigma_f[e] * scalar_flux(tid,e);
 	}
 
-	absorption += part_abs * volume;
-	fission += part_fission * volume;
+	absorption += curr_abs * volume;
+	fission += curr_fission * volume;
 
 	/* Increment thread id */
 	tid += blockDim.x * gridDim.x;
@@ -385,6 +301,14 @@
 }
 
 
+/**
+ * @brief Perform an atomic addition in double precision to an array address.
+ * @details This method is straight out of CUDA C Developers Guide (cc 2013)
+ * @param address the array memory address
+ * @param value the value to add to the array 
+ * @return the atomically added array value and input value
+ *
+ */
 __device__ double atomicAdd(double* address, double val) {
 
     unsigned long long int* address_as_ull = (unsigned long long int*)address;
@@ -400,13 +324,23 @@
 }
 
 
-
-/**
-* This kernel integrates the neutron transport equation in the "forward"
-* direction along each track in the geometry using exponential prefactors
-* which are precomputed and stored in a hash table for O(1) lookup and
-* interpolation
-*/
+/**
+ * @brief This method performs one transport sweep of one halfspace of all 
+ *        azimuthal angles, tracks, segments, polar angles and energy groups.
+ * @details The method integrates the flux along each track and updates the 
+ *          boundary fluxes for the corresponding output track, while updating 
+ *          the scalar flux in each flat source region
+ * @param scalar_flux an array of flat source region scalar fluxes
+ * @param boundary_flux an array of boundary fluxes
+ * @param ratios an array of flat source region sources / total xs
+ * @param leakage an array of angular flux leakaages
+ * @param materials an array of material pointers
+ * @param tracks an array of tracks
+ * @param _prefactor_array an array for the exponential prefactor table
+ * @param tid_offset the track offset for azimuthal angle halfspace
+ * @param tid_max the upper bound on the track IDs for this azimuthal 
+ *                angle halfspace
+ */
 __global__ void transportSweepOnDevice(FP_PRECISION* scalar_flux,
 				       FP_PRECISION* boundary_flux,
 				       FP_PRECISION* ratios,
@@ -579,15 +513,20 @@
 
 
 /**
-* Normalizes the flux to the volume of each FSR and adds in the source term
-* computed and stored in the ratios attribute for each FSR
-*/
-__global__ void normalizeFluxToVolumeOnDevice(FP_PRECISION* scalar_flux,
+ * @brief Add the source term contribution in the transport equation to 
+ *        the flat source region scalar flux
+ * @param scalar_flux an array of flat source region scalar fluxes
+ * @param ratios an array of flat source region sources / total xs
+ * @param FSR_volumes an array of flat source region volumes
+ * @param FSR_materials an array of flat source region material UIDs
+ * @param materials an array of material pointers
+ */
+__global__ void addSourceToScalarFluxOnDevice(FP_PRECISION* scalar_flux,
 					      FP_PRECISION* ratios,
 					      FP_PRECISION* FSR_volumes,
 					      int* FSR_materials,
 					      dev_material* materials) {
-
+  
     int tid = threadIdx.x + blockIdx.x * blockDim.x;
     FP_PRECISION volume;
     
@@ -658,7 +597,8 @@
 
 
 /**
- * Solver destructor frees all memory on the device
+ * @brief Solver destructor frees all memory on the device, including arrays
+ *        for the fluxes and sources.
  */
 GPUSolver::~GPUSolver() {
 
@@ -692,11 +632,6 @@
 	_scalar_flux = NULL;
     }
 
-    if (_old_scalar_flux != NULL) {
-        cudaFree(_old_scalar_flux);
-	_old_scalar_flux = NULL;
-    }
-
     if (_source != NULL) {
         cudaFree(_source);
 	_source = NULL;
@@ -755,8 +690,9 @@
 
 
 /**
- * @brief
- * @details
+ * @brief Returns the scalar flux for some energy group for a flat source region
+ * @param fsr_id the ID for the FSR of interest
+ * @param energy_group the energy group of interest
  */
 FP_PRECISION GPUSolver::getFSRScalarFlux(int fsr_id, int energy_group) {
 
@@ -793,9 +729,9 @@
 
 
 /**
- * @brief Return a 2D array indexed by flatsourceregion IDs and energy groups 
- *        which contains the corresponding fluxes for each flatsourceregion.
- * @return a 2D array of dev_flatsourceregion scalar fluxes
+ * @brief Return an array indexed by flat source region IDs and energy groups 
+ *        which contains the corresponding fluxes for each flat source region.
+ * @return an array of flat source region scalar fluxes
  */
 FP_PRECISION* GPUSolver::getFSRScalarFluxes() {
 
@@ -814,9 +750,9 @@
 
 
 /**
- * @brief Return an array indexed by flatsourceregion IDs with the
- *        corresponding flatsourceregion power.
- * @return an array of flatsourceregion powers
+ * @brief Return an array indexed by flat source region IDs with the
+ *        corresponding flat source region power.
+ * @return an array of flat source region powers
  */
 FP_PRECISION* GPUSolver::getFSRPowers() {
     if (_FSRs_to_powers == NULL)
@@ -828,9 +764,9 @@
 
 
 /**
- * @brief Return an array indexed by flatsourceregion IDs with the
+ * @brief Return an array indexed by flat source region IDs with the
  *        corresponding pin cell power.
- * @return an array of flatsourceregion pin powers
+ * @return an array of flat source region pin powers
  */
 FP_PRECISION* GPUSolver::getFSRPinPowers() {
     if (_FSRs_to_pin_powers == NULL)
@@ -886,9 +822,9 @@
 
 
 /**
- * @brief Sets the trackgenerator with characteristic tracks for the solver.
- * @details The trackgenerator must already have generated tracks and have
- *          segmentized them using the geometry.
+ * @brief Sets the track generator with characteristic tracks for the solver.
+ * @details The track generator must already have generated tracks and have
+ *          segmentized them across the geometry.
  * @param track_generator a pointer to a trackgenerator
  */
 void GPUSolver::setTrackGenerator(TrackGenerator* track_generator) {
@@ -897,24 +833,12 @@
 }
 
 
-void GPUSolver::setFluxConvergenceThreshold(FP_PRECISION flux_thresh) {
-    Solver::setFluxConvergenceThreshold(flux_thresh);
-
-    /* Copy the flux convergence threshold to constant memory on the GPU */
-    cudaMemcpyToSymbol(flux_convergence_thresh, 
-		       (void*)&_flux_convergence_thresh,
-		       sizeof(FP_PRECISION), 0, 
-		       cudaMemcpyHostToDevice);
-}
-
-
-
 /**
  * @brief Creates a polar quadrature object for the solver.
  */
 void GPUSolver::initializePolarQuadrature() {
 
-     log_printf(INFO, "Initializing polar quadrature on the GPU...");
+    log_printf(INFO, "Initializing polar quadrature on the GPU...");
 
     /* Deletes the old quadrature if one existed */
     if (_quad != NULL)
@@ -936,7 +860,6 @@
     cudaMemcpyToSymbol(polar_times_groups, (void*)&_polar_times_groups, 
 		       sizeof(int), 0, cudaMemcpyHostToDevice);
 
-
     /* Compute polar times azimuthal angle weights */
     if (_polar_weights != NULL)
         delete [] _polar_weights;
@@ -960,7 +883,7 @@
 
 
 /**
- * @brief Allocates memory for flatsourceregion power arrays.
+ * @brief Allocates memory for flat source region power arrays.
  * @details Deletes memory for power arrays if they were allocated from
  *          previous simulation.
  */
@@ -971,6 +894,7 @@
     /* Delete old power arrays if they exist */
     if (_FSRs_to_powers != NULL)
         delete [] _FSRs_to_powers;
+
     if (_FSRs_to_pin_powers != NULL)
         delete [] _FSRs_to_pin_powers;
 
@@ -987,10 +911,12 @@
 
 
 /**
- * This is a helper method for the allocateDeviceMemory method. It
- * initializes an array of dev_flatsourceregion structs on the host
- * with the appropriate values (volume, region uid, and material uid)
- * so that allocateDeviceMemory can copy the array in full to the device.
+ * @brief Initializes each of the flat source region objects inside the solver's
+ *        array of flatsourceregions. 
+ * @details This method assigns each flat source region a unique, monotonically
+ *          increasing ID, sets the material for each flat source region, and 
+ *          assigns a volume based on the cumulative length of all of the 
+ *          segments inside the flat source region.
  */
 void GPUSolver::initializeFSRs() {
 
@@ -1065,8 +991,7 @@
 
 
 /**
- * @brief
- * @details
+ * @brief Allocates data on the GPU for all materials data.
  */
 void GPUSolver::initializeMaterials() {
 
@@ -1084,7 +1009,7 @@
 
         /* Iterate through all materials and clone them on the device */
         cudaMalloc((void**)&_materials, _num_materials * sizeof(dev_material));
-	for (iter = host_materials.begin(); iter != host_materials.end(); ++iter)
+	for (iter=host_materials.begin(); iter != host_materials.end(); ++iter)
 	    cloneMaterialOnGPU(iter->second, &_materials[iter->second->getUid()]);
     }
     catch(std::exception &e) {
@@ -1095,8 +1020,7 @@
 
 
 /**
- * @brief
- * @details
+ * @brief Allocates memory on the GPU for all tracks in the simulation.
  */
 void GPUSolver::initializeTracks() {
 
@@ -1106,12 +1030,6 @@
     if (_dev_tracks != NULL)
         cudaFree(_dev_tracks);
 
-<<<<<<< HEAD
-    /* Allocate array of tracks */
-    cudaMalloc((void**)&_dev_tracks, _tot_num_tracks * sizeof(dev_track));
-
-=======
->>>>>>> 81e2c04f
     /* Allocate memory for all tracks and track offset indices on the device */
     try{
 
@@ -1121,13 +1039,9 @@
         /* Iterate through all tracks and clone them on the device */
 	int index;
 
-<<<<<<< HEAD
-	    for (int j=0; j < _num_tracks[i]; j++) {
-=======
 	for (int i=0; i < _tot_num_tracks; i++) {
 
 	    cloneTrackOnGPU(_tracks[i], &_dev_tracks[i]);
->>>>>>> 81e2c04f
 
 	    /* Make track reflective */
 	    index = computeScalarTrackIndex(_tracks[i]->getTrackInI(),
@@ -1135,54 +1049,31 @@
 	    cudaMemcpy((void*)&_dev_tracks[i]._track_in,
 		   (void*)&index, sizeof(int), cudaMemcpyHostToDevice);
 
-<<<<<<< HEAD
-		/* Make track reflective */
-		index = computeScalarTrackIndex(_tracks[i][j].getTrackInI(),
-					       _tracks[i][j].getTrackInJ());
-		cudaMemcpy((void*)&_dev_tracks[counter]._track_in,
-			   (void*)&index, sizeof(int), cudaMemcpyHostToDevice);
-
-		index = computeScalarTrackIndex(_tracks[i][j].getTrackOutI(), 
-						_tracks[i][j].getTrackOutJ());
-		cudaMemcpy((void*)&_dev_tracks[counter]._track_out, 
-			   (void*)&index, sizeof(int), cudaMemcpyHostToDevice);
-
-		counter++;
-	    }
+	    index = computeScalarTrackIndex(_tracks[i]->getTrackOutI(),
+		        		       _tracks[i]->getTrackOutJ());
+	    cudaMemcpy((void*)&_dev_tracks[i]._track_out,
+		   (void*)&index, sizeof(int), cudaMemcpyHostToDevice);
 	}
 
-	/* Copy the cumulative index offset for the current azimuthal angle 
-	 * into constant memory on the GPU */
-	cudaMemcpyToSymbol(track_index_offsets, (void*)_track_index_offsets, 
-			   (_num_azim+1) * sizeof(int), 0, 
-			   cudaMemcpyHostToDevice);
-=======
-	    index = computeScalarTrackIndex(_tracks[i]->getTrackOutI(), 
-						_tracks[i]->getTrackOutJ());
-	    cudaMemcpy((void*)&_dev_tracks[i]._track_out, 
-	    	   (void*)&index, sizeof(int), cudaMemcpyHostToDevice);
-        }
->>>>>>> 81e2c04f
-
 	/* Copy the array of number of tracks for each azimuthal angles into 
-	 * constant memory on the GPU */
+	 * constant memory on GPU */
 	cudaMemcpyToSymbol(num_tracks, (void*)_num_tracks, 
 			   _num_azim * sizeof(int), 0, cudaMemcpyHostToDevice);
     
-	/* Copy the total number of tracks into constant memory on the GPU */
+	/* Copy the total number of tracks into constant memory on GPU */
 	cudaMemcpyToSymbol(tot_num_tracks, (void*)&_tot_num_tracks,
 			   sizeof(int), 0, cudaMemcpyHostToDevice);
 
-	/* Copy the number of azimuthal angles into constant memory on the GPU */
+	/* Copy the number of azimuthal angles into constant memory on GPU */
 	cudaMemcpyToSymbol(num_azim, (void*)&_num_azim, sizeof(int), 0, 
 			   cudaMemcpyHostToDevice);
 	
 	/* Copy the array of number of tracks for each azimuthal angles into 
-	 * constant memory on the GPU */
+	 * constant memory on GPU */
 	cudaMemcpyToSymbol(num_tracks, (void*)_num_tracks, 
 			   _num_azim * sizeof(int), 0, cudaMemcpyHostToDevice);
 	
-	/* Copy the total number of tracks into constant memory on the GPU */
+	/* Copy the total number of tracks into constant memory on GPU */
 	cudaMemcpyToSymbol(tot_num_tracks, (void*)&_tot_num_tracks,
 			   sizeof(int), 0, cudaMemcpyHostToDevice);
     }
@@ -1195,8 +1086,8 @@
 
 
 /**
- * @brief Allocates memory for track boundary angular fluxes and 
- *        flatsourceregion scalar fluxes on the device.
+ * @brief Allocates memory for track boundary angular fluxes and leakages
+ *        flat source region scalar fluxes.
  * @details Deletes memory for old flux arrays if they were allocated from
  *          previous simulation.
  */
@@ -1207,10 +1098,9 @@
     /* Delete old flux arrays if they exist */
     if (_boundary_flux != NULL)
         cudaFree(_boundary_flux);
+
     if (_scalar_flux != NULL)
         cudaFree(_scalar_flux);
-    if (_old_scalar_flux != NULL)
-        cudaFree(_old_scalar_flux);
 
     /* Allocate memory for all flux arrays on the device */
     try{
@@ -1218,8 +1108,6 @@
 		   2*_tot_num_tracks * _polar_times_groups*sizeof(FP_PRECISION));
         cudaMalloc((void**)&_scalar_flux, 
 		   _num_FSRs * _num_groups * sizeof(FP_PRECISION));
-        cudaMalloc((void**)&_old_scalar_flux, 
-		   _num_FSRs * _num_groups * sizeof(FP_PRECISION));
     }
     catch(std::exception &e) {
         log_printf(ERROR, "Could not allocate memory for the solver's fluxes "
@@ -1229,7 +1117,7 @@
 
 
 /**
- * @brief Allocates memory for flatsourceregion source arrays on the device.
+ * @brief Allocates memory for flat source region source arrays.
  * @details Deletes memory for old source arrays if they were allocated from
  *          previous simulation.
  */
@@ -1240,8 +1128,10 @@
     /* Delete old sources arrays if they exist */
     if (_source != NULL)
         cudaFree(_source);
+
     if (_old_source != NULL)
         cudaFree(_old_source);
+
     if (_ratios != NULL)
         cudaFree(_ratios);
 
@@ -1250,8 +1140,10 @@
 
         cudaMalloc((void**)&_source, 
 		   _num_FSRs * _num_groups * sizeof(FP_PRECISION));
+
 	cudaMalloc((void**)&_old_source,
 		   _num_FSRs * _num_groups * sizeof(FP_PRECISION));
+
 	cudaMalloc((void**)&_ratios,
 		   _num_FSRs * _num_groups * sizeof(FP_PRECISION));
     }
@@ -1264,8 +1156,8 @@
 
 
 /**
- * @brief
- * @details
+ * @brief Initialize Thrust vectors for the fission and absorption rates,
+ *        source residuals, leakage and fission sources.
  */
 void GPUSolver::initializeThrustVectors() {
 
@@ -1276,18 +1168,22 @@
         _fission_source = NULL;
         _fission_source_vec.clear();
     }
+
     if (_tot_absorption != NULL) {
         _tot_absorption = NULL;
         _tot_absorption_vec.clear();
     }
+
     if (_tot_fission != NULL) {
         _tot_fission = NULL;
         _tot_fission_vec.clear();
     }
+
     if (_source_residual != NULL) {
         _source_residual = NULL;
         _source_residual_vec.clear();
     }
+
     if (_leakage != NULL) {
         _leakage = NULL;
         _leakage_vec.clear();
@@ -1353,9 +1249,9 @@
 
 /**
  * @brief Pre-computes exponential pre-factors for each segment of each track 
- *        for each polar angle and copies the table to the device. 
+ *        for each polar angle. 
  * @details This method will generate a hashmap which contains values of the 
- *          pre-factor for specific segment lengths (the keys into the hashmap).
+ *          prefactor for specific segment lengths (the keys into the hashmap).
  */
 void GPUSolver::precomputePrefactors(){
 
@@ -1375,7 +1271,6 @@
     FP_PRECISION intercept;
     FP_PRECISION slope;
 
-
     /* Create prefactor array */
     for (int i = 0; i < num_array_values; i ++){
         for (int p = 0; p < _num_polar; p++){
@@ -1414,21 +1309,47 @@
 }
 
 
+/**
+ * @brief Zero each track's boundary fluxes for each energy group and polar
+ *        angle in the "forward" and "reverse" directions.
+ */
 void GPUSolver::zeroTrackFluxes() {
-    zeroTrackFluxesOnDevice<<<_B, _T>>>(_boundary_flux);
-}
-
-
+    int size = 2 * _tot_num_tracks * _num_polar * _num_groups;
+    size *= sizeof(FP_PRECISION);
+    cudaMemset(_boundary_flux, 0.0, size);
+    return;
+}
+
+
+/**
+ * @brief Set the scalar flux for each energy group inside each flat source 
+ *        region to a constant value.
+ * @param value the value to assign to each flat source region flux
+ */
 void GPUSolver::flattenFSRFluxes(FP_PRECISION value) {
-    flattenFSRFluxesOnDevice<<<_B, _T>>>(_scalar_flux, _old_scalar_flux, value);
-}
-
-
+    int size = _num_FSRs * _num_groups * sizeof(FP_PRECISION);
+    cudaMemset(_scalar_flux, value, size);
+    return;
+}
+
+
+/**
+ * @brief Set the source for each energy group inside each flat source region
+ *        to a constant value.
+ * @param value the value to assign to each flat source region source
+ */
 void GPUSolver::flattenFSRSources(FP_PRECISION value) {
-    flattenFSRSourcesOnDevice<<<_B, _T>>>(_source, _old_source, value);
-}
-
-
+    int size = _num_FSRs * _num_groups * sizeof(FP_PRECISION);
+    cudaMemset(_source, value, size);
+    cudaMemset(_old_source, value, size);
+    return;
+}
+
+
+/**
+ * @brief Normalizes all flat source region scalar fluxes and track boundary
+ *        angular fluxes to the total fission source (times $\nu$).
+ */
 void GPUSolver::normalizeFluxes() {
 
     int shared_mem = sizeof(FP_PRECISION) * _T;
@@ -1441,9 +1362,6 @@
 
     FP_PRECISION norm_factor = 1.0 / thrust::reduce(_fission_source_vec.begin(),
 						    _fission_source_vec.end());
-
-    FP_PRECISION denom = thrust::reduce(_fission_source_vec.begin(),
-					_fission_source_vec.end());
 
     normalizeFluxesOnDevice<<<_B, _T>>>(_scalar_flux, _boundary_flux, 
 					norm_factor);
@@ -1465,28 +1383,6 @@
 }
 
 
-/**
- * @brief Checks if scalar flux has converged within the threshold.
- * @return true if converged, false otherwise
- */
-bool GPUSolver::isScalarFluxConverged() {
-
-    bool converged_host = true;
-    bool* converged_dev;
-    cudaMalloc((void**)&converged_dev, sizeof(bool));
-    cudaMemcpy((void*)converged_dev, (void*)converged_host, 
-	       sizeof(bool), cudaMemcpyHostToDevice);
-
-    isScalarFluxConvergedOnDevice<<<_B,_T>>>(_scalar_flux, 
-					     _old_scalar_flux, 
-					     converged_dev);
-
-    cudaMemcpy((void*)converged_host, (void*)converged_dev, 
-	       sizeof(bool), cudaMemcpyDeviceToHost);
-
-    return converged_host;
-}
-
 
 void GPUSolver::transportSweep(int max_iterations) {
 
@@ -1503,12 +1399,12 @@
         /* Initialize leakage to zero */
         thrust::fill(_leakage_vec.begin(), _leakage_vec.end(), 0.0);
 
-       /* Initialize flux in each region to zero */
+	/* Initialize flux in each region to zero */
+        flattenFSRFluxes(0.0);
+
+	/* Sweep the first halfspace of azimuthal angle space */
 	tid_offset = 0;
 	tid_max = (_tot_num_tracks / 2);
-
-        flattenFSRFluxesOnDevice<<<_B, _T>>>(_scalar_flux, 
-					     _old_scalar_flux, 0.0);
 
 	transportSweepOnDevice<<<_B, _T, shared_mem>>>(_scalar_flux, 
 						       _boundary_flux,
@@ -1517,6 +1413,7 @@
 						       _prefactor_array, 
 						       tid_offset, tid_max);
 
+	/* Sweep the second halfspace of azimuthal angle space */
 	tid_offset = tid_max * _num_groups;
 	tid_max = _tot_num_tracks;
 
@@ -1526,15 +1423,30 @@
 						       _materials, _dev_tracks,
 						       _prefactor_array,
 						       tid_offset, tid_max);
-
-	/* Add in source term, normalize fluxes to volume and save old flux */
-	normalizeFluxToVolumeOnDevice<<<_B, _T>>>(_scalar_flux, _ratios, 
-						  _FSR_volumes, _FSR_materials,
-						  _materials);
-    }
-}
-
-
+    }
+}
+
+
+/**
+ * @brief Add the source term contribution in the transport equation to 
+ *        the flat source region scalar flux
+ */
+void GPUSolver::addSourceToScalarFlux() {
+
+    addSourceToScalarFluxOnDevice<<<_B,_T>>>(_scalar_flux, _ratios,
+					     _FSR_volumes, _FSR_materials,
+					     _materials);
+}
+
+
+/**
+ * @brief Compute \f$ k_{eff} \f$ from the total fission and absorption rates.
+ * @details This method computes the current approximation to the 
+ *          multiplication factor on this iteration as follows:
+ *          \f$ k_{eff} = \frac{\displaystyle\sum \displaystyle\sum \nu
+ *                        \Sigma_f \Phi V}{\displaystyle\sum 
+ *                        \displaystyle\sum \Sigma_a \Phi V} \f$
+ */
 void GPUSolver::computeKeff() {
 
     FP_PRECISION tot_absorption;
@@ -1560,7 +1472,6 @@
     tot_fission = thrust::reduce(_tot_fission_vec.begin(),
 				 _tot_fission_vec.end());
 
-    FP_PRECISION* fiss = new FP_PRECISION[_B*_T];
     cudaMemcpy((void*)&tot_fission, (void*)_tot_fission, 
 	       _B * _T * sizeof(FP_PRECISION), cudaMemcpyHostToDevice);
 
