--- conflicted
+++ resolved
@@ -586,24 +586,16 @@
  * @details If the trajectory will not intersect any of the Surfaces in the
  *          Cell returns INFINITY.
  * @param point the Point of interest
-<<<<<<< HEAD
- * @param azim the azimuthal angle of the trajectory (in radians from \f$[0,2\pi]\f$)
- * @param polar the polar angle of the trajectory (in radians from \f$[0,\pi]\f$)
+ * @param azim the azimuthal angle of the trajectory 
+ *        (in radians from \f$[0,2\pi]\f$)
+ * @param polar the polar angle of the trajectory 
+ *        (in radians from \f$[0,\pi]\f$)
  * @param min_intersection a pointer to the intersection Point that is found
  */
 double Cell::minSurfaceDist(Point* point, double azim, double polar) {
-=======
- * @param angle the angle of the trajectory (in radians from \f$[0,2\pi]\f$)
- */
-double Cell::minSurfaceDist(Point* point, double angle) {
->>>>>>> f1e85e4e
-
+
+  double min_dist = INFINITY;
   double curr_dist;
-  double min_dist = INFINITY;
-<<<<<<< HEAD
-  double curr_dist;
-=======
->>>>>>> f1e85e4e
 
   std::map<int, surface_halfspace>::iterator iter;
 
@@ -611,17 +603,10 @@
   for (iter = _surfaces.begin(); iter != _surfaces.end(); ++iter) {
 
     /* Find the minimum distance from this surface to this Point */
-<<<<<<< HEAD
     curr_dist = iter->second._surface->getMinDistance(point, azim, polar);
 
     /* If the distance to Cell is less than current min distance, update */
     if (curr_dist < min_dist) 
-=======
-    curr_dist = iter->second._surface->getMinDistance(point, angle);
-
-    /* If the distance to Cell is less than current min distance, update */
-    if (curr_dist < min_dist)
->>>>>>> f1e85e4e
       min_dist = curr_dist;
   }
 
@@ -894,7 +879,6 @@
  * @return a vector of Cell pointers to the new subdivided Cells
  */
 void Cell::subdivideCell() {
-<<<<<<< HEAD
 
   /** A container of all Cell clones created for rings and sectors */
   std::vector<Cell*>* subcells = new std::vector<Cell*>();
@@ -913,26 +897,6 @@
     for (iter = subcells->begin(); iter != subcells->end(); ++iter)
       new_fill->addCell(*iter);
 
-=======
-
-  /** A container of all Cell clones created for rings and sectors */
-  std::vector<Cell*>* subcells = new std::vector<Cell*>();
-
-  sectorize(subcells);
-  ringify(subcells);
-
-  /* Put any ring / sector subcells in a new Universe fill */
-  if (subcells->size() != 0) {
-
-    /* Create a new Universe to contain all of the subcells */
-    Universe* new_fill = new Universe();
-
-    /* Add each subcell to the new Universe fill */
-    std::vector<Cell*>::iterator iter;
-    for (iter = subcells->begin(); iter != subcells->end(); ++iter)
-      new_fill->addCell(*iter);
-
->>>>>>> f1e85e4e
     /* Set the new Universe as the fill for this Cell */
     setFill(new_fill);
   }
