--- conflicted
+++ resolved
@@ -357,11 +357,7 @@
   int getCellByStencil(int cell_id, int stencil_id);
   CMFD_PRECISION getFluxRatio(int cell_id, int group, long fsr);
   CMFD_PRECISION getUpdateRatio(int cell_id, int moc_group, long fsr);
-<<<<<<< HEAD
   double getDistanceToCentroid(Point* centroid, int cell_id, int local_cell_id,
-=======
-  double getDistanceToCentroid(Point* centroid, int cell_id,
->>>>>>> 3ddb3a8d
                                      int stencil_index);
   void getSurfaceDiffusionCoefficient(int cmfd_cell, int surface,
         int group, int moc_iteration, CMFD_PRECISION& dif_surf,
