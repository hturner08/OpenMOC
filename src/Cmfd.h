--- conflicted
+++ resolved
@@ -365,12 +365,8 @@
   double getDistanceToCentroid(Point* centroid, int cell_id,
                                      int stencil_index);
   void getSurfaceDiffusionCoefficient(int cmfd_cell, int surface,
-<<<<<<< HEAD
-        int group, int moc_iteration, CMFD_PRECISION& dif_surf, CMFD_PRECISION& dif_surf_corr);
-=======
         int group, int moc_iteration, CMFD_PRECISION& dif_surf,
         CMFD_PRECISION& dif_surf_corr);
->>>>>>> d7c2a263
   CMFD_PRECISION getDiffusionCoefficient(int cmfd_cell, int group);
   CMFD_PRECISION getSurfaceWidth(int surface, int global_ind);
   CMFD_PRECISION getPerpendicularSurfaceWidth(int surface, int global_ind);
