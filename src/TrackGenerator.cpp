--- conflicted
+++ resolved
@@ -152,8 +152,6 @@
 
 
 /**
-<<<<<<< HEAD
-=======
  * @brief Get the maximum allowable optical length for a track segment
  * @return The max optical length
  */
@@ -179,7 +177,6 @@
 
 
 /**
->>>>>>> 69811e38
  * @brief Returns the number of shared memory OpenMP threads in use.
  * @return the number of threads
  */
