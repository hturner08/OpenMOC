#include "TrackGenerator.h"


/**
 * @brief Constructor for the TrackGenerator assigns default values.
 * @param geometry a pointer to a Geometry object
 * @param num_azim number of azimuthal angles in \f$ [0, 2\pi] \f$
 * @param spacing track spacing (cm)
 */
TrackGenerator::TrackGenerator(Geometry* geometry, const int num_azim,
                               const double spacing) {

  setNumThreads(1);

  _geometry = geometry;
  setNumAzim(num_azim);
  setTrackSpacing(spacing);
  _tot_num_tracks = 0;
  _tot_num_segments = 0;
  _num_segments = NULL;
  _contains_tracks = false;
  _use_input_file = false;
  _tracks_filename = "";
  _max_optical_length = 10;
}


/**
 * @brief Destructor frees memory for all Tracks.
 */
TrackGenerator::~TrackGenerator() {

  /* Deletes Tracks arrays if Tracks have been generated */
  if (_contains_tracks) {
    delete [] _num_tracks;
    delete [] _num_segments;
    delete [] _num_x;
    delete [] _num_y;
    delete [] _azim_weights;

    for (int i = 0; i < _num_azim; i++)
      delete [] _tracks[i];

    delete [] _tracks;
  }
}


/**
 * @brief Return the number of azimuthal angles in \f$ [0, 2\pi] \f$
 * @return the number of azimuthal angles in \f$ 2\pi \f$
 */
int TrackGenerator::getNumAzim() {
  return _num_azim * 2.0;
}


/**
 * @brief Return the track spacing (cm).
 * @details This will return the user-specified track spacing and NOT the
 *          effective track spacing which is computed and used to generate
 *          cyclic tracks.
 * @return the track spacing (cm)
 */
double TrackGenerator::getTrackSpacing() {
  return _spacing;
}


/**
 * @brief Return the Geometry for this TrackGenerator if one has been set.
 * @return a pointer to the Geometry
 */
Geometry* TrackGenerator::getGeometry() {
  if (_geometry == NULL)
    log_printf(ERROR, "Unable to return the TrackGenerator's Geometry "
               "since it has not yet been set");

  return _geometry;
}


/**
 * @brief Return the total number of Tracks across the Geometry.
 * @return the total number of Tracks
 */
int TrackGenerator::getNumTracks() {

  if (!_contains_tracks)
    log_printf(ERROR, "Unable to return the total number of Tracks since "
               "Tracks have not yet been generated.");

  return _tot_num_tracks;
}

/**
 * @brief Return an array of the number of Tracks for each azimuthal angle.
 * @return array with the number of Tracks
 */
int* TrackGenerator::getNumTracksArray() {
  if (!_contains_tracks)
    log_printf(ERROR, "Unable to return the array of the number of Tracks per "
               "azimuthal angle since Tracks have not yet been generated.");

  return _num_tracks;
}


/**
 * @brief Return the total number of Track segments across the Geometry.
 * @return the total number of Track segments
 */
int TrackGenerator::getNumSegments() {

  if (!_contains_tracks)
    log_printf(ERROR, "Unable to return the total number of segments since "
               "Tracks have not yet been generated.");

  return _tot_num_segments;
}


/**
 * @brief Return an array of the number of segments per Track.
 * @return array with the number of segments per Track
 */
int* TrackGenerator::getNumSegmentsArray() {
  if (!_contains_tracks)
    log_printf(ERROR, "Unable to return the array of the number of segments "
               "per Track since Tracks have not yet been generated.");

  return _num_segments;
}


/**
 * @brief Returns a 2D jagged array of the Tracks.
 * @details The first index into the array is the azimuthal angle and the
 *          second index is the Track number for a given azimuthal angle.
 * @return the 2D jagged array of Tracks
 */
Track **TrackGenerator::getTracks() {
  if (!_contains_tracks)
    log_printf(ERROR, "Unable to return the 2D ragged array of the Tracks "
               "since Tracks have not yet been generated.");

  return _tracks;
}


/**
 * @brief Return a pointer to the array of azimuthal angle quadrature weights.
 * @return the array of azimuthal angle quadrature weights
 */
FP_PRECISION* TrackGenerator::getAzimWeights() {
  if (!_contains_tracks)
    log_printf(ERROR, "Unable to return Track azimuthal angle quadrature "
               "weights since Tracks have not yet been generated.");

  return _azim_weights;
}


/**
<<<<<<< HEAD
 * @brief Get the maximum allowable optical lenght for a track segment
=======
 * @brief Get the maximum allowable optical length for a track segment
>>>>>>> 5b3f77a1
 * @return The max optical length
 */
FP_PRECISION TrackGenerator::getMaxOpticalLength() {
  return _max_optical_length;
}

/**
 * @brief Get the total number of tracks in the TrackGenerator
 * @return the total number of tracks
 */
int TrackGenerator::getTotNumTracks() {
  return _tot_num_tracks;
}

/**
 * @brief Get the total number of track segments in the TrackGenerator
 * @return the total number of track segments
 */
int TrackGenerator::getTotNumSegments() {
  return _tot_num_segments;
}


/**
 * @brief Returns the number of shared memory OpenMP threads in use.
 * @return the number of threads
 */
int TrackGenerator::getNumThreads() {
  return _num_threads;
}


/**
 * @brief Computes and returns an array of volumes indexed by FSR.
 * @details Note: It is the function caller's responsibility to deallocate
 *          the memory reserved for the FSR volume array.
 * @return a pointer to the array of FSR volumes
 */
FP_PRECISION* TrackGenerator::getFSRVolumes() {

  if (!containsTracks())
    log_printf(ERROR, "Unable to get the FSR volumes since tracks "
               "have not yet been generated");

  int num_FSRs = _geometry->getNumFSRs();
  FP_PRECISION *FSR_volumes = new FP_PRECISION[num_FSRs];
  memset(FSR_volumes, 0., num_FSRs*sizeof(FP_PRECISION));

  int azim_index, num_segments;
  segment* curr_segment;
  segment* segments;
  FP_PRECISION volume;

  /* Calculate each FSR's "volume" by accumulating the total length of * 
   * all Track segments multipled by the Track "widths" for each FSR.  */
  for (int i=0; i < _num_azim; i++) {
    for (int j=0; j < _num_tracks[i]; j++) {

      azim_index = _tracks[i][j].getAzimAngleIndex();
      num_segments = _tracks[i][j].getNumSegments();
      segments = _tracks[i][j].getSegments();

      for (int s=0; s < num_segments; s++) {
        curr_segment = &segments[s];
        volume = curr_segment->_length * _azim_weights[azim_index];
        FSR_volumes[curr_segment->_region_id] += volume;
      }
    }
  }

  return FSR_volumes;
}


/**
 * @brief Computes and returns the volume of an FSR.
 * @param fsr_id the ID for the FSR of interest
 * @return the FSR volume
 */
FP_PRECISION TrackGenerator::getFSRVolume(int fsr_id) {

  if (!containsTracks())
    log_printf(ERROR, "Unable to get the FSR %d volume since tracks "
               "have not yet been generated");

  else if (fsr_id < 0 || fsr_id > _geometry->getNumFSRs())
    log_printf(ERROR, "Unable to get the volume for FSR %d since the FSR IDs "
               "lie in the range (0, %d)", fsr_id, _geometry->getNumFSRs());

  int azim_index, num_segments;
  segment* curr_segment;
  segment* segments;
  FP_PRECISION volume;

  /* Calculate the FSR's "volume" by accumulating the total length of * 
   * all Track segments multipled by the Track "widths" for the FSR.  */
  for (int i=0; i < _num_azim; i++) {
    for (int j=0; j < _num_tracks[i]; j++) {

      num_segments = _tracks[i][j].getNumSegments();
      segments = _tracks[i][j].getSegments();

      for (int s=0; s < num_segments; s++) {
        curr_segment = &segments[s];
        if (curr_segment->_region_id == fsr_id)
          volume += curr_segment->_length * _azim_weights[azim_index];
      }
    }
  }

  return volume;
}


/**
 * @brief Sets the number of shared memory OpenMP threads to use (>0).
 * @param num_threads the number of threads
 */
void TrackGenerator::setNumThreads(int num_threads) {

  if (num_threads <= 0)
    log_printf(ERROR, "Unable to set the number of threads for the "
               "TrackGenerator to %d since it is less than or equal to 0"
               , num_threads);

  _num_threads = num_threads;

  /* Set the number of threads for OpenMP */
  omp_set_num_threads(_num_threads);
}


/**
 * @brief Set the number of azimuthal angles in \f$ [0, 2\pi] \f$.
 * @param num_azim the number of azimuthal angles in \f$ 2\pi \f$
 */
void TrackGenerator::setNumAzim(int num_azim) {

  if (num_azim < 0)
    log_printf(ERROR, "Unable to set a negative number of azimuthal angles "
               "%d for the TrackGenerator.", num_azim);

  if (num_azim % 4 != 0)
    log_printf(ERROR, "Unable to set the number of azimuthal angles to %d for "
               "the TrackGenerator since it is not a multiple of 4", num_azim);

  /* Subdivide out angles in [pi,2pi] */
  _num_azim = num_azim / 2.0;

  _contains_tracks = false;
  _use_input_file = false;
  _tracks_filename = "";
}


/**
 * @brief Set the suggested track spacing (cm).
 * @param spacing the suggested track spacing
 */
void TrackGenerator::setTrackSpacing(double spacing) {
  if (spacing < 0)
    log_printf(ERROR, "Unable to set a negative track spacing %f for the "
               "TrackGenerator.", spacing);

  _spacing = spacing;
  _tot_num_tracks = 0;
  _tot_num_segments = 0;
  _contains_tracks = false;
  _use_input_file = false;
  _tracks_filename = "";
}


/**
 * @brief Set a pointer to the Geometry to use for track generation.
 * @param geometry a pointer to the Geometry
 */
void TrackGenerator::setGeometry(Geometry* geometry) {
  _geometry = geometry;
  _tot_num_tracks = 0;
  _tot_num_segments = 0;
  _contains_tracks = false;
  _use_input_file = false;
  _tracks_filename = "";
}


/**
 * @brief Set the maximum allowable optical length for a track segment
 * @param max_optical_length The max optical length
 */
void TrackGenerator::setMaxOpticalLength(FP_PRECISION max_optical_length) {
  if (max_optical_length <= 0)
    log_printf(ERROR, "Cannot set max optical length to %f because it "
               "must be positive.", max_optical_length); 
        
  _max_optical_length = max_optical_length;
}


/**
 * @brief Returns whether or not the TrackGenerator contains Track that are
 *        for its current number of azimuthal angles, track spacing and
 *        geometry.
 * @return true if the TrackGenerator conatains Tracks; false otherwise
 */
bool TrackGenerator::containsTracks() {
  return _contains_tracks;
}


/**
 * @brief Fills an array with the x,y coordinates for each Track.
 * @details This class method is intended to be called by the OpenMOC
 *          Python "plotter" module as a utility to assist in plotting
 *          tracks. Although this method appears to require two arguments,
 *          in reality it only requires on due to SWIG and would be called
 *          from within Python as follows:
 *
 * @code
 *          num_tracks = track_generator.getNumTracks()
 *          coords = track_generator.retrieveTrackCoords(num_tracks*4)
 * @endcode
 *
 * @param coords an array of coords of length 4 times the number of Tracks
 * @param num_tracks the total number of Tracks
 */
void TrackGenerator::retrieveTrackCoords(double* coords, int num_tracks) {

  if (num_tracks != 4*getNumTracks())
    log_printf(ERROR, "Unable to retrieve the Track coordinates since the "
               "TrackGenerator contains %d Tracks with %d coordinates but an "
               "array of length %d was input",
               getNumTracks(), 4*getNumTracks(), num_tracks);

  /* Fill the array of coordinates with the Track start and end points */
  int counter = 0;
  for (int i=0; i < _num_azim; i++) {
    for (int j=0; j < _num_tracks[i]; j++) {
      coords[counter] = _tracks[i][j].getStart()->getX();
      coords[counter+1] = _tracks[i][j].getStart()->getY();
      coords[counter+2] = _tracks[i][j].getEnd()->getX();
      coords[counter+3] = _tracks[i][j].getEnd()->getY();
      counter += 4;
    }
  }

  return;
}


/**
 * @brief Fills an array with the x,y coordinates for each Track segment.
 * @details This class method is intended to be called by the OpenMOC
 *          Python "plotter" module as a utility to assist in plotting
 *          segments. Although this method appears to require two arguments,
 *          in reality it only requires one due to SWIG and would be called
 *          from within Python as follows:
 *
 * @code
 *          num_segments = track_generator.getNumSegments()
 *          coords = track_generator.retrieveSegmentCoords(num_segments*5)
 * @endcode
 *
 * @param coords an array of coords of length 5 times the number of segments
 * @param num_segments the total number of Track segments
 */
void TrackGenerator::retrieveSegmentCoords(double* coords, int num_segments) {

  if (num_segments != 5*getNumSegments())
    log_printf(ERROR, "Unable to retrieve the Track segment coordinates since "
               "the TrackGenerator contains %d segments with %d coordinates "
               "but an array of length %d was input",
               getNumSegments(), 5*getNumSegments(), num_segments);

  segment* curr_segment = NULL;
  double x0, x1, y0, y1;
  double phi;
  segment* segments;

  int counter = 0;

  /* Loop over Track segments and populate array with their FSR ID and *
   * start/end points */
  for (int i=0; i < _num_azim; i++) {
    for (int j=0; j < _num_tracks[i]; j++) {

      x0 = _tracks[i][j].getStart()->getX();
      y0 = _tracks[i][j].getStart()->getY();
      phi = _tracks[i][j].getPhi();

      segments = _tracks[i][j].getSegments();

      for (int s=0; s < _tracks[i][j].getNumSegments(); s++) {
        curr_segment = &segments[s];

        coords[counter] = curr_segment->_region_id;

        coords[counter+1] = x0;
        coords[counter+2] = y0;

        x1 = x0 + cos(phi) * curr_segment->_length;
        y1 = y0 + sin(phi) * curr_segment->_length;

        coords[counter+3] = x1;
        coords[counter+4] = y1;

        x0 = x1;
        y0 = y1;

        counter += 5;
      }
    }
  }

    return;
}


/**
 * @brief Generates tracks for some number of azimuthal angles and track spacing
 * @details Computes the effective angles and track spacing. Computes the
 *          number of Tracks for each azimuthal angle, allocates memory for
 *          all Tracks at each angle and sets each Track's starting and ending
 *          Points, azimuthal angle, and azimuthal angle quadrature weight.
 */
void TrackGenerator::generateTracks() {

  if (_geometry == NULL)
    log_printf(ERROR, "Unable to generate Tracks since no Geometry "
               "has been set for the TrackGenerator");

  /* Deletes Tracks arrays if Tracks have been generated */
  if (_contains_tracks) {
    delete [] _num_tracks;
    delete [] _num_segments;
    delete [] _num_x;
    delete [] _num_y;
    delete [] _azim_weights;

    for (int i = 0; i < _num_azim; i++)
      delete [] _tracks[i];

    delete [] _tracks;
  }

  initializeTrackFileDirectory();

  /* If not Tracks input file exists, generate Tracks */
  if (_use_input_file == false) {

    /* Allocate memory for the Tracks */
    try {
      _num_tracks = new int[_num_azim];
      _num_x = new int[_num_azim];
      _num_y = new int[_num_azim];
      _azim_weights = new FP_PRECISION[_num_azim];
      _tracks = new Track*[_num_azim];
    }
    catch (std::exception &e) {
      log_printf(ERROR, "Unable to allocate memory for TrackGenerator. "
                 "Backtrace:\n%s", e.what());
    }

    /* Check to make sure that height, width of the Geometry are nonzero */
    if (_geometry->getHeight() <= 0 || _geometry->getHeight() <= 0)
      log_printf(ERROR, "The total height and width of the Geometry must be "
                 "nonzero for Track generation. Create a CellFill which "
                 "is filled by the entire geometry and bounded by XPlanes "
                 "and YPlanes to enable the Geometry to determine the total "
                 "width and height of the model.");

    /* Generate Tracks, perform ray tracing across the geometry, and store
     * the data to a Track file */
    try {
      initializeTracks();
      recalibrateTracksToOrigin();
      segmentize();
      dumpTracksToFile();
    }
    catch (std::exception &e) {
      log_printf(ERROR, "Unable to allocate memory needed to generate "
                 "Tracks. Backtrace:\n%s", e.what());
    }
  }

  initializeBoundaryConditions();
  return;
}


/**
 * @brief This method creates a directory to store Track files, and reads
 *        in ray tracing data for Tracks and segments from a Track file
 *        if one exists.
 * @details This method is called by the TrackGenerator::generateTracks()
 *          class method. If a Track file exists for this Geometry, number
 *          of azimuthal angles, and track spacing, then this method will
 *          import the ray tracing Track and segment data to fill the
 *          appropriate data structures.
 */
void TrackGenerator::initializeTrackFileDirectory() {

  std::stringstream directory;
  struct stat buffer;
  std::stringstream test_filename;

  /** Create directory to store Track files with pre-generated ray tracing data
   *  if the directory does not yet exist */

  directory << get_output_directory() << "/tracks";
  struct stat st;
  if (!stat(directory.str().c_str(), &st) == 0)
    mkdir(directory.str().c_str(), S_IRWXU);

  if (_geometry->getCmfd() != NULL){
    test_filename << directory.str() << "/"
                  << _num_azim*2.0 << "_angles_"
                  << _spacing << "_cm_spacing_cmfd_"
                  << _geometry->getCmfd()->getNumX() 
                  << "x" << _geometry->getCmfd()->getNumY()
                  << ".data";
    }
  else{
    test_filename << directory.str() << "/"
                  << _num_azim*2.0 << "_angles_"
                  << _spacing << "_cm_spacing.data";
  }

  _tracks_filename = test_filename.str();

  /* Check to see if a Track file exists for this geometry, number of azimuthal
   * angles, and track spacing, and if so, import the ray tracing data */
  if (!stat(_tracks_filename.c_str(), &buffer)) {
    if (readTracksFromFile()) {
      _use_input_file = true;
      _contains_tracks = true;
    }
  }
}


/**
 * @brief Initializes Track azimuthal angles, start and end Points.
 * @details This method computes the azimuthal angles and effective track
 *          spacing to use to guarantee cyclic Track wrapping. Based on the
 *          angles and spacing, the number of Tracks per angle and the start
 *          and end Points for each Track are computed.
 */
void TrackGenerator::initializeTracks() {

  log_printf(INFO, "Computing azimuthal angles and track spacing...");

  /* Each element in arrays corresponds to an angle in phi_eff */
  /* Track spacing along x,y-axes, and perpendicular to each Track */
  double* dx_eff = new double[_num_azim];
  double* dy_eff = new double[_num_azim];
  double* d_eff = new double[_num_azim];

  /* Effective azimuthal angles with respect to positive x-axis */
  double* phi_eff = new double[_num_azim];

  double x1, x2;
  double iazim = _num_azim*2.0;
  double width = _geometry->getWidth();
  double height = _geometry->getHeight();

  /* Determine azimuthal angles and track spacing */
  for (int i = 0; i < _num_azim; i++) {

    /* A desired azimuthal angle for the user-specified number of
     * azimuthal angles */
    double phi = 2.0 * M_PI / iazim * (0.5 + i);

    /* The number of intersections with x,y-axes */
    _num_x[i] = (int) (fabs(width / _spacing * sin(phi))) + 1;
    _num_y[i] = (int) (fabs(height / _spacing * cos(phi))) + 1;

    /* Total number of Tracks */
    _num_tracks[i] = _num_x[i] + _num_y[i];

    /* Effective/actual angle (not the angle we desire, but close) */
    phi_eff[i] = atan((height * _num_x[i]) / (width * _num_y[i]));

    /* Fix angles in range(pi/2, pi) */
    if (phi > M_PI / 2)
      phi_eff[i] = M_PI - phi_eff[i];

    /* Effective Track spacing (not spacing we desire, but close) */
    dx_eff[i] = (width / _num_x[i]);
    dy_eff[i] = (height / _num_y[i]);
    d_eff[i] = (dx_eff[i] * sin(phi_eff[i]));
  }

  /* Compute azimuthal angle quadrature weights */
  for (int i = 0; i < _num_azim; i++) {

    if (i < _num_azim - 1)
      x1 = 0.5 * (phi_eff[i+1] - phi_eff[i]);
    else
      x1 = 2 * M_PI / 2.0 - phi_eff[i];

    if (i >= 1)
      x2 = 0.5 * (phi_eff[i] - phi_eff[i-1]);
    else
      x2 = phi_eff[i];

    /* Multiply weight by 2 because angles are in [0, Pi] */
    _azim_weights[i] = (x1 + x2) / (2 * M_PI) * d_eff[i] * 2;
  }

  log_printf(INFO, "Generating Track start and end points...");

  /* Compute Track starting and end points */
  for (int i = 0; i < _num_azim; i++) {

    /* Tracks for azimuthal angle i */
    _tracks[i] = new Track[_num_tracks[i]];

    /* Compute start points for Tracks starting on x-axis */
    for (int j = 0; j < _num_x[i]; j++)
      _tracks[i][j].getStart()->setCoords(dx_eff[i] * (0.5+j), 0);

    /* Compute start points for Tracks starting on y-axis */
    for (int j = 0; j < _num_y[i]; j++) {

      /* If Track points to the upper right */
      if (sin(phi_eff[i]) > 0 && cos(phi_eff[i]) > 0)
        _tracks[i][_num_x[i]+j].getStart()->setCoords(0,
                                     dy_eff[i] * (0.5 + j));

      /* If Track points to the upper left */
      else if (sin(phi_eff[i]) > 0 && cos(phi_eff[i]) < 0)
        _tracks[i][_num_x[i]+j].getStart()->setCoords(width,
                                     dy_eff[i] * (0.5 + j));
    }

    /* Compute the exit points for each Track */
    for (int j = 0; j < _num_tracks[i]; j++) {

      /* Set the Track's end point */
      Point* start = _tracks[i][j].getStart();
      Point* end = _tracks[i][j].getEnd();
      computeEndPoint(start, end, phi_eff[i], width, height);

      /* Set the Track's azimuthal angle */
      _tracks[i][j].setPhi(phi_eff[i]);
    }
  }

  delete [] dx_eff;
  delete [] dy_eff;
  delete [] d_eff;
  delete [] phi_eff;
}


/**
 * @brief Recalibrates Track start and end points to the origin of the Geometry.
 * @details The origin of the Geometry is designated at its center by
 *          convention, but for track initialization the origin is assumed to be
 *          at the bottom right corner for simplicity. This method corrects
 *          for this by re-assigning the start and end Point coordinates.
 */
void TrackGenerator::recalibrateTracksToOrigin() {

  int uid = 0;

  for (int i = 0; i < _num_azim; i++) {
    _tot_num_tracks += _num_tracks[i];

    for (int j = 0; j < _num_tracks[i]; j++) {

      _tracks[i][j].setUid(uid);
      uid++;

      double x0 = _tracks[i][j].getStart()->getX();
      double y0 = _tracks[i][j].getStart()->getY();
      double x1 = _tracks[i][j].getEnd()->getX();
      double y1 = _tracks[i][j].getEnd()->getY();
      double new_x0 = x0 + _geometry->getMinX();
      double new_y0 = y0 + _geometry->getMinY();
      double new_x1 = x1 + _geometry->getMinX();
      double new_y1 = y1 + _geometry->getMinY();
      double phi = _tracks[i][j].getPhi();

      _tracks[i][j].setValues(new_x0, new_y0, new_x1,new_y1, phi);
      _tracks[i][j].setAzimAngleIndex(i);
    }
  }
}


/**
 * @brief This helper method for TrackGenerator::generateTracks() finds the end
 *        Point of a Track with a defined start Point and an angle from x-axis.
 * @details This function does not return a value but instead saves the x/y
 *          coordinates of the end Point directly within the Track's end Point.
 * @param start pointer to the Track start Point
 * @param end pointer to a Point to store the end Point coordinates
 * @param phi the azimuthal angle
 * @param width the width of the Geometry (cm)
 * @param height the height of the Geometry (cm)
 */
void TrackGenerator::computeEndPoint(Point* start, Point* end,
                                     const double phi, const double width,
                                     const double height) {

  double m = sin(phi) / cos(phi);             /* slope */
  double yin = start->getY();                 /* y-coord */
  double xin = start->getX();                 /* x-coord */

  /* Allocate memory for the possible intersection points */
  Point *points = new Point[4];

  /* Determine all possible Points */
  points[0].setCoords(0, yin - m * xin);
  points[1].setCoords(width, yin + m * (width - xin));
  points[2].setCoords(xin - yin / m, 0);
  points[3].setCoords(xin - (yin - height) / m, height);

  /* For each of the possible intersection Points */
  for (int i = 0; i < 4; i++) {
    /* neglect the trivial Point (xin, yin) */
    if (points[i].getX() == xin && points[i].getY() == yin) { }

    /* The Point to return will be within the bounds of the cell */
    else if (points[i].getX() >= 0 && points[i].getX() <= width
             && points[i].getY() >= 0 && points[i].getY() <= height) {
      end->setCoords(points[i].getX(), points[i].getY());
    }
  }

    delete[] points;

    return;
}


/**
 * @brief Initializes boundary conditions for each Track.
 * @details Sets boundary conditions by setting the incoming and outgoing Tracks
 *          for each Track using a special indexing scheme into the 2D jagged
 *          array of Tracks.
 */
void TrackGenerator::initializeBoundaryConditions() {

  log_printf(INFO, "Initializing Track boundary conditions...");

  /* nxi = number of tracks starting on y-axis for angle i
   * nyi = number of tracks starting on y-axis for angle i
   * nti = total number of tracks for angle i */
  int nxi, nyi, nti;

  Track *curr;
  Track *refl;

  /* Loop over only half the angles since we will set the pointers for
   * connecting Tracks at the same time */
  for (int i = 0; i < floor(_num_azim / 2); i++) {
    nxi = _num_x[i];
    nyi = _num_y[i];
    nti = _num_tracks[i];
    curr = _tracks[i];
    refl = _tracks[_num_azim - i - 1];

    /* Loop over all of the Tracks for this angle */
    for (int j = 0; j < nti; j++) {

      /* More Tracks starting along x-axis than y-axis */
      if (nxi <= nyi) {

        /* Bottom to right hand side */
        if (j < nxi) {
          curr[j].setTrackIn(&refl[j]);
          curr[j].setTrackInI(_num_azim - i - 1);
          curr[j].setTrackInJ(j);

          refl[j].setTrackIn(&curr[j]);
          refl[j].setTrackInI(i);
          refl[j].setTrackInJ(j);

          curr[j].setReflIn(false);
          refl[j].setReflIn(false);

          if (_geometry->getMinYBoundaryType() == REFLECTIVE) {
            curr[j].setBCIn(1);
            refl[j].setBCIn(1);
          }
          else {
            curr[j].setBCIn(0);
            refl[j].setBCIn(0);
          }

          curr[j].setTrackOut(&refl[2 * nxi - 1 - j]);
          curr[j].setTrackOutI(_num_azim - i - 1);
          curr[j].setTrackOutJ(2 * nxi - 1 - j);

          refl[2 * nxi - 1 - j].setTrackIn(&curr[j]);
          refl[2 * nxi - 1 - j].setTrackInI(i);
          refl[2 * nxi - 1 - j].setTrackInJ(j);

          curr[j].setReflOut(false);
          refl[2 * nxi - 1 - j].setReflIn(true);

          if (_geometry->getMinXBoundaryType() == REFLECTIVE) {
            curr[j].setBCOut(1);
            refl[2 * nxi - 1 - j].setBCIn(1);
          }
          else {
            curr[j].setBCOut(0);
            refl[2 * nxi - 1 - j].setBCIn(0);
          }
        }

        /* Left hand side to right hand side */
        else if (j < nyi) {
          curr[j].setTrackIn(&refl[j - nxi]);
          curr[j].setTrackInI(_num_azim - i - 1);
          curr[j].setTrackInJ(j - nxi);

          refl[j - nxi].setTrackOut(&curr[j]);
          refl[j - nxi].setTrackOutI(i);
          refl[j - nxi].setTrackOutJ(j);

          curr[j].setReflIn(true);
          refl[j - nxi].setReflOut(false);

          if (_geometry->getMinXBoundaryType() == REFLECTIVE) {
            curr[j].setBCIn(1);
            refl[j - nxi].setBCOut(1);
          }
          else {
            curr[j].setBCIn(0);
            refl[j - nxi].setBCOut(0);
          }

          curr[j].setTrackOut(&refl[j + nxi]);
          curr[j].setTrackOutI(_num_azim - i - 1);
          curr[j].setTrackOutJ(j + nxi);

          refl[j + nxi].setTrackIn(&curr[j]);
          refl[j + nxi].setTrackInI(i);
          refl[j + nxi].setTrackInJ(j);

          curr[j].setReflOut(false);
          refl[j + nxi].setReflIn(true);

          if (_geometry->getMaxXBoundaryType() == REFLECTIVE) {
            curr[j].setBCOut(1);
            refl[j + nxi].setBCIn(1);
          }
          else {
            curr[j].setBCOut(0);
            refl[j + nxi].setBCIn(0);
          }
        }

        /* Left hand side to top (j > ny) */
        else {
          curr[j].setTrackIn(&refl[j - nxi]);
          curr[j].setTrackInI(_num_azim - i - 1);
          curr[j].setTrackInJ(j - nxi);

          refl[j - nxi].setTrackOut(&curr[j]);
          refl[j - nxi].setTrackOutI(i);
          refl[j - nxi].setTrackOutJ(j);

          curr[j].setReflIn(true);
          refl[j - nxi].setReflOut(false);

          if (_geometry->getMinXBoundaryType() == REFLECTIVE) {
            curr[j].setBCIn(1);
            refl[j - nxi].setBCOut(1);
          }
          else {
            curr[j].setBCIn(0);
            refl[j - nxi].setBCOut(0);
          }

          curr[j].setTrackOut(&refl[2 * nti - nxi - j - 1]);
          curr[j].setTrackOutI(_num_azim - i - 1);
          curr[j].setTrackOutJ(2 * nti - nxi - j - 1);

          refl[2 * nti - nxi - j - 1].setTrackOut(&curr[j]);
          refl[2 * nti - nxi - j - 1].setTrackOutI(i);
          refl[2 * nti - nxi - j - 1].setTrackOutJ(j);

          curr[j].setReflOut(true);
          refl[2 * nti - nxi - j - 1].setReflOut(true);

          if (_geometry->getMaxYBoundaryType() == REFLECTIVE) {
            curr[j].setBCOut(1);
            refl[2 * nti - nxi - j - 1].setBCOut(1);
          }
          else {
            curr[j].setBCOut(0);
            refl[2 * nti - nxi - j - 1].setBCOut(0);
          }
        }
      }

      /* More Tracks starting on y-axis than on x-axis */
      else {

        /* Bottom to top */
        if (j < nxi - nyi) {
          curr[j].setTrackIn(&refl[j]);
          curr[j].setTrackInI(_num_azim - i - 1);
          curr[j].setTrackInJ(j);

          refl[j].setTrackIn(&curr[j]);
          refl[j].setTrackInI(i);
          refl[j].setTrackInJ(j);

          curr[j].setReflIn(false);
          refl[j].setReflIn(false);

          if (_geometry->getMinYBoundaryType() == REFLECTIVE) {
            curr[j].setBCIn(1);
            refl[j].setBCIn(1);
         }
          else {
            curr[j].setBCIn(0);
            refl[j].setBCIn(0);
          }

          curr[j].setTrackOut(&refl[nti - (nxi - nyi) + j]);
          curr[j].setTrackOutI(_num_azim - i - 1);
          curr[j].setTrackOutJ(nti - (nxi - nyi) + j);

          refl[nti - (nxi - nyi) + j].setTrackOut(&curr[j]);
          refl[nti - (nxi - nyi) + j].setTrackOutI(i);
          refl[nti - (nxi - nyi) + j].setTrackOutJ(j);

          curr[j].setReflOut(true);
          refl[nti - (nxi - nyi) + j].setReflOut(true);

          if (_geometry->getMaxYBoundaryType() == REFLECTIVE) {
            curr[j].setBCOut(1);
            refl[nti - (nxi - nyi) + j].setBCOut(1);
          }
          else {
            curr[j].setBCOut(0);
           refl[nti - (nxi - nyi) + j].setBCOut(0);
          }
        }

        /* Bottom to right hand side */
        else if (j < nxi) {
          curr[j].setTrackIn(&refl[j]);
          curr[j].setTrackInI(_num_azim - i - 1);
          curr[j].setTrackInJ(j);

          refl[j].setTrackIn(&curr[j]);
          refl[j].setTrackInI(i);
          refl[j].setTrackInJ(j);

          curr[j].setReflIn(false);
          refl[j].setReflIn(false);

          if (_geometry->getMinYBoundaryType() == REFLECTIVE) {
            curr[j].setBCIn(1);
            refl[j].setBCIn(1);
          }
          else {
            curr[j].setBCIn(0);
            refl[j].setBCIn(0);
          }

          curr[j].setTrackOut(&refl[nxi + (nxi - j) - 1]);
          curr[j].setTrackOutI(_num_azim - i - 1);
          curr[j].setTrackOutJ(nxi + (nxi - j) - 1);

          refl[nxi + (nxi - j) - 1].setTrackIn(&curr[j]);
          refl[nxi + (nxi - j) - 1].setTrackInI(i);
          refl[nxi + (nxi - j) - 1].setTrackInJ(j);

          curr[j].setReflOut(false);
          refl[nxi + (nxi - j) - 1].setReflIn(true);

          if (_geometry->getMinXBoundaryType() == REFLECTIVE) {
            curr[j].setBCOut(1);
            refl[nxi + (nxi - j) - 1].setBCIn(1);
          }
          else {
            curr[j].setBCOut(0);
            refl[nxi + (nxi - j) - 1].setBCIn(0);
          }
        }

        /* Left-hand side to top (j > nx) */
        else {
          curr[j].setTrackIn(&refl[j - nxi]);
          curr[j].setTrackInI(_num_azim - i - 1);
          curr[j].setTrackInJ(j - nxi);

          refl[j - nxi].setTrackOut(&curr[j]);
          refl[j - nxi].setTrackOutI(i);
          refl[j - nxi].setTrackOutJ(j);

          curr[j].setReflIn(true);
          refl[j - nxi].setReflOut(false);

          if (_geometry->getMinXBoundaryType() == REFLECTIVE) {
            curr[j].setBCIn(1);
            refl[j - nxi].setBCOut(1);
          }
          else {
            curr[j].setBCIn(0);
            refl[j - nxi].setBCOut(0);
          }

          curr[j].setTrackOut(&refl[nyi + (nti - j) - 1]);
          curr[j].setTrackOutI(_num_azim - i - 1);
          curr[j].setTrackOutJ(nyi + (nti - j) - 1);

          refl[nyi + (nti - j) - 1].setTrackOut(&curr[j]);
          refl[nyi + (nti - j) - 1].setTrackOutI(i);
          refl[nyi + (nti - j) - 1].setTrackOutJ(j);

          curr[j].setReflOut(true);
          refl[nyi + (nti - j) - 1].setReflOut(true);

          if (_geometry->getMaxYBoundaryType() == REFLECTIVE) {
            curr[j].setBCOut(1);
            refl[nyi + (nti - j) - 1].setBCOut(1);
          }
          else {
            curr[j].setBCOut(0);
            refl[nyi + (nti - j) - 1].setBCOut(0);
          }
        }
      }
    }
  }

  return;
}


/**
 * @brief Generate segments for each Track across the Geometry.
 */
void TrackGenerator::segmentize() {

  log_printf(NORMAL, "Ray tracing for track segmentation...");

  Track* track;

  if (_num_segments != NULL)
    delete [] _num_segments;

  /* This section loops over all Track and segmentizes each one if the
   * Tracks were not read in from an input file */
  if (!_use_input_file) {

    /* Loop over all Tracks */
    for (int i=0; i < _num_azim; i++) {
      #pragma omp parallel for private(track)
      for (int j=0; j < _num_tracks[i]; j++){
        track = &_tracks[i][j];
        log_printf(DEBUG, "Segmenting Track %d/%d with i = %d, j = %d",
        track->getUid(), _tot_num_tracks, i, j);
        _geometry->segmentize(track,_max_optical_length);
      }
    }

    /* Compute the total number of segments in the simulation */
    _num_segments = new int[_tot_num_tracks];
    _tot_num_segments = 0;

    for (int i=0; i < _num_azim; i++) {
      for (int j=0; j < _num_tracks[i]; j++) {
        track = &_tracks[i][j];
        _num_segments[track->getUid()] = track->getNumSegments();
        _tot_num_segments += _num_segments[track->getUid()];
      }
    }
  }

  _contains_tracks = true;

  return;
}


/**
 * @brief Writes all Track and segment data to a "*.tracks" binary file.
 * @details Storing Tracks in a binary file saves time by eliminating ray
 *          tracing for Track segmentation in commonly simulated geometries.
 */
void TrackGenerator::dumpTracksToFile() {

  log_printf(NORMAL, "Dumping tracks to file...");

  if (!_contains_tracks)
    log_printf(ERROR, "Unable to dump Tracks to a file since no Tracks have "
      "been generated for %d azimuthal angles and %f track spacing",
      _num_azim, _spacing);

  FILE* out;
  out = fopen(_tracks_filename.c_str(), "w");

  /* Get a string representation of the Geometry's attributes. This is used to
   * check whether or not ray tracing has been performed for this Geometry */
  std::string geometry_to_string = _geometry->toString();
  int string_length = geometry_to_string.length() + 1;

  /* Write geometry metadata to the Track file */
  fwrite(&string_length, sizeof(int), 1, out);
  fwrite(geometry_to_string.c_str(), sizeof(char)*string_length, 1, out);

  /* Write ray tracing metadata to the Track file */
  fwrite(&_num_azim, sizeof(int), 1, out);
  fwrite(&_spacing, sizeof(double), 1, out);
  fwrite(_num_tracks, sizeof(int), _num_azim, out);
  fwrite(_num_x, sizeof(int), _num_azim, out);
  fwrite(_num_y, sizeof(int), _num_azim, out);

  /* Write the azimuthal angle quadrature weights to the Track file */
  double* azim_weights = new double[_num_azim];
  for (int i=0; i < _num_azim; i++)
    azim_weights[i] = _azim_weights[i];
  fwrite(azim_weights, sizeof(double), _num_azim, out);
  free(azim_weights);

  Track* curr_track;
  double x0, y0, x1, y1;
  double phi;
  int azim_angle_index;
  int num_segments;
  std::vector<segment*> _segments;
  Cmfd* cmfd = _geometry->getCmfd();

  segment* curr_segment;
  double length;
  int material_id;
  int region_id;
  int cmfd_surface_fwd;
  int cmfd_surface_bwd;

  /* Loop over all Tracks */
  for (int i=0; i < _num_azim; i++) {
    for (int j=0; j < _num_tracks[i]; j++) {

      /* Get data for this Track */
      curr_track = &_tracks[i][j];
      x0 = curr_track->getStart()->getX();
      y0 = curr_track->getStart()->getY();
      x1 = curr_track->getEnd()->getX();
      y1 = curr_track->getEnd()->getY();
      phi = curr_track->getPhi();
      azim_angle_index = curr_track->getAzimAngleIndex();
      num_segments = curr_track->getNumSegments();

      /* Write data for this Track to the Track file */
      fwrite(&x0, sizeof(double), 1, out);
      fwrite(&y0, sizeof(double), 1, out);
      fwrite(&x1, sizeof(double), 1, out);
      fwrite(&y1, sizeof(double), 1, out);
      fwrite(&phi, sizeof(double), 1, out);
      fwrite(&azim_angle_index, sizeof(int), 1, out);
      fwrite(&num_segments, sizeof(int), 1, out);

      /* Loop over all segments for this Track */
      for (int s=0; s < num_segments; s++) {

        /* Get data for this segment */
        curr_segment = curr_track->getSegment(s);
        length = curr_segment->_length;
        material_id = curr_segment->_material->getId();
        region_id = curr_segment->_region_id;

        /* Write data for this segment to the Track file */
        fwrite(&length, sizeof(double), 1, out);
        fwrite(&material_id, sizeof(int), 1, out);
        fwrite(&region_id, sizeof(int), 1, out);

        /* Write CMFD-related data for the Track if needed */
        if (cmfd != NULL){
          cmfd_surface_fwd = curr_segment->_cmfd_surface_fwd;
          cmfd_surface_bwd = curr_segment->_cmfd_surface_bwd;
          fwrite(&cmfd_surface_fwd, sizeof(int), 1, out);
          fwrite(&cmfd_surface_bwd, sizeof(int), 1, out);
        }
      }
    }
  }

  /* Get FSR vector maps */
  std::unordered_map<std::size_t, fsr_data> FSR_keys_map = _geometry->getFSRKeysMap();
  std::unordered_map<std::size_t, fsr_data>::iterator iter;
  std::vector<std::size_t> FSRs_to_keys = _geometry->getFSRsToKeys();
  std::vector<int> FSRs_to_material_IDs = _geometry->getFSRsToMaterialIDs();
  std::size_t fsr_key;
  int fsr_id;
  int fsr_counter = 0;
  double x, y;

  /* Write number of FSRs */
  int num_FSRs = _geometry->getNumFSRs();
  fwrite(&num_FSRs, sizeof(int), 1, out);

  /* Write FSR vector maps to file */
  for (iter = FSR_keys_map.begin(); iter != FSR_keys_map.end(); ++iter){

    /* Write data to file from FSR_keys_map */
    fsr_key = iter->first;
    fsr_id = iter->second._fsr_id;
    x = iter->second._point->getX();
    y = iter->second._point->getY();
    fwrite(&fsr_key, sizeof(std::size_t), 1, out);
    fwrite(&fsr_id, sizeof(int), 1, out);
    fwrite(&x, sizeof(double), 1, out);
    fwrite(&y, sizeof(double), 1, out);

    /* Write data to file from FSRs_to_material_IDs */
    fwrite(&(FSRs_to_material_IDs.at(fsr_counter)), sizeof(int), 1, out);

    /* Write data to file from FSRs_to_keys */
    fwrite(&(FSRs_to_keys.at(fsr_counter)), sizeof(std::size_t), 1, out);

    /* Increment FSR ID counter */
    fsr_counter++;
  }

  /* Write cmfd_fsrs vector of vectors to file */
  if (cmfd != NULL){
    std::vector< std::vector<int> > cell_fsrs = cmfd->getCellFSRs();
    std::vector<int>::iterator iter;
    int num_cells = cmfd->getNumCells();
    fwrite(&num_cells, sizeof(int), 1, out);

    /* Loop over CMFD cells */
    for (int cell=0; cell < num_cells; cell++){
      num_FSRs = cell_fsrs.at(cell).size();
      fwrite(&num_FSRs, sizeof(int), 1, out);

      /* Loop over FSRs within cell */
      for (iter = cell_fsrs.at(cell).begin(); iter != cell_fsrs.at(cell).end();
          ++iter)
        fwrite(&(*iter), sizeof(int), 1, out);
    }
  }

  /* Close the Track file */
  fclose(out);

  /* Inform other the TrackGenerator::generateTracks() method that it may
   * import ray tracing data from this file if it is called and the ray
   * tracing parameters have not changed */
  _use_input_file = true;

  return;
}


/**
 * @brief Reads Tracks in from a "*.tracks" binary file.
 * @details Storing Tracks in a binary file saves time by eliminating ray
 *          tracing for Track segmentation in commonly simulated geometries.
 * @return true if able to read Tracks in from a file; false otherwise
 */
bool TrackGenerator::readTracksFromFile() {

  /* Deletes Tracks arrays if tracks have been generated */
  if (_contains_tracks) {
    delete [] _num_tracks;
    delete [] _num_segments;
    delete [] _num_x;
    delete [] _num_y;
    delete [] _azim_weights;

    for (int i = 0; i < _num_azim; i++)
      delete [] _tracks[i];

    delete [] _tracks;
  }

  int ret;
  FILE* in;
  in = fopen(_tracks_filename.c_str(), "r");

  int string_length;

  /* Import Geometry metadata from the Track file */
  ret = fread(&string_length, sizeof(int), 1, in);
  char* geometry_to_string = new char[string_length];
  ret = fread(geometry_to_string, sizeof(char)*string_length, 1, in);

  /* Check if our Geometry is exactly the same as the Geometry in the
   * Track file for this number of azimuthal angles and track spacing */
  if (_geometry->toString().compare(std::string(geometry_to_string)) != 0)
    return false;

  delete [] geometry_to_string;

  log_printf(NORMAL, "Importing ray tracing data from file...");

  /* Import ray tracing metadata from the Track file */
  ret = fread(&_num_azim, sizeof(int), 1, in);
  ret = fread(&_spacing, sizeof(double), 1, in);

  /* Initialize data structures for Tracks */
  _num_tracks = new int[_num_azim];
  _num_x = new int[_num_azim];
  _num_y = new int[_num_azim];
  _azim_weights = new FP_PRECISION[_num_azim];
  double* azim_weights = new double[_num_azim];
  _tracks = new Track*[_num_azim];

  ret = fread(_num_tracks, sizeof(int), _num_azim, in);
  ret = fread(_num_x, sizeof(int), _num_azim, in);
  ret = fread(_num_y, sizeof(int), _num_azim, in);
  ret = fread(azim_weights, sizeof(double), _num_azim, in);

  /* Import azimuthal angle quadrature weights from Track file */
  for (int i=0; i < _num_azim; i++)
    _azim_weights[i] = azim_weights[i];

  free(azim_weights);

  Track* curr_track;
  double x0, y0, x1, y1;
  double phi;
  int azim_angle_index;
  int num_segments;
  Cmfd* cmfd = _geometry->getCmfd();

  double length;
  int material_id;
  int region_id;

  int cmfd_surface_fwd;
  int cmfd_surface_bwd;
  segment curr_segment;

  std::map<int, Material*> materials = _geometry->getAllMaterials();

  /* Calculate the total number of Tracks */
  for (int i=0; i < _num_azim; i++)
    _tot_num_tracks += _num_tracks[i];

  /* Allocate memory for the number of segments per Track array */
  _num_segments = new int[_tot_num_tracks];

  int uid = 0;
  _tot_num_segments = 0;

  /* Loop over Tracks */
  for (int i=0; i < _num_azim; i++) {

    _tracks[i] = new Track[_num_tracks[i]];

    for (int j=0; j < _num_tracks[i]; j++) {

      /* Import data for this Track from Track file */
      ret = fread(&x0, sizeof(double), 1, in);
      ret = fread(&y0, sizeof(double), 1, in);
      ret = fread(&x1, sizeof(double), 1, in);
      ret = fread(&y1, sizeof(double), 1, in);
      ret = fread(&phi, sizeof(double), 1, in);
      ret = fread(&azim_angle_index, sizeof(int), 1, in);
      ret = fread(&num_segments, sizeof(int), 1, in);

      _tot_num_segments += num_segments;
      _num_segments[uid] += num_segments;

      /* Initialize a Track with this data */
      curr_track = &_tracks[i][j];
      curr_track->setValues(x0, y0, x1, y1, phi);
      curr_track->setUid(uid);
      curr_track->setAzimAngleIndex(azim_angle_index);

      /* Loop over all segments in this Track */
      for (int s=0; s < num_segments; s++) {

        /* Import data for this segment from Track file */
        ret = fread(&length, sizeof(double), 1, in);
        ret = fread(&material_id, sizeof(int), 1, in);
        ret = fread(&region_id, sizeof(int), 1, in);

        /* Initialize segment with the data */
        curr_segment._length = length;
        curr_segment._material = materials[material_id];
        curr_segment._region_id = region_id;

        /* Import CMFD-related data if needed */
        if (cmfd != NULL){
          ret = fread(&cmfd_surface_fwd, sizeof(int), 1, in);
          ret = fread(&cmfd_surface_bwd, sizeof(int), 1, in);
          curr_segment._cmfd_surface_fwd = cmfd_surface_fwd;
          curr_segment._cmfd_surface_bwd = cmfd_surface_bwd;
        }

        /* Add this segment to the Track */
        curr_track->addSegment(&curr_segment);
      }

      uid++;
    }
  }

  /* Create FSR vector maps */
  std::unordered_map<std::size_t, fsr_data> FSR_keys_map;
  std::vector<int> FSRs_to_material_IDs;
  std::vector<std::size_t> FSRs_to_keys;
  int num_FSRs;
  std::size_t fsr_key;
  int fsr_key_id;
  double x, y;

  /* Get number of FSRs */
  ret = fread(&num_FSRs, sizeof(int), 1, in);
  _geometry->setNumFSRs(num_FSRs);

  /* Read FSR vector maps from file */
  for (int fsr_id=0; fsr_id < num_FSRs; fsr_id++){

    /* Read data from file for FSR_keys_map */
    ret = fread(&fsr_key, sizeof(std::size_t), 1, in);
    ret = fread(&fsr_key_id, sizeof(int), 1, in);
    ret = fread(&x, sizeof(double), 1, in);
    ret = fread(&y, sizeof(double), 1, in);
    fsr_data* fsr = new fsr_data;
    fsr->_fsr_id = fsr_key_id;
    Point* point = new Point();
    point->setCoords(x,y);
    fsr->_point = point;
    FSR_keys_map[fsr_key] = *fsr;

    /* Read data from file for FSR_to_materials_IDs */
    ret = fread(&material_id, sizeof(int), 1, in);
    FSRs_to_material_IDs.push_back(material_id);

    /* Read data from file for FSR_to_keys */
    ret = fread(&fsr_key, sizeof(std::size_t), 1, in);
    FSRs_to_keys.push_back(fsr_key);
  }

  /* Set FSR vector maps */
  _geometry->setFSRKeysMap(FSR_keys_map);
  _geometry->setFSRsToMaterialIDs(FSRs_to_material_IDs);
  _geometry->setFSRsToKeys(FSRs_to_keys);

  /* Read cmfd cell_fsrs vector of vectors from file */
  if (cmfd != NULL){
    std::vector< std::vector<int> > cell_fsrs;
    int num_cells, fsr_id;
    ret = fread(&num_cells, sizeof(int), 1, in);

    /* Loop over CMFD cells */
    for (int cell=0; cell < num_cells; cell++){
      std::vector<int> *fsrs = new std::vector<int>;
      cell_fsrs.push_back(*fsrs);
      ret = fread(&num_FSRs, sizeof(int), 1, in);

      /* Loop over FRSs within cell */
      for (int fsr = 0; fsr < num_FSRs; fsr++){
        ret = fread(&fsr_id, sizeof(int), 1, in);
        cell_fsrs.at(cell).push_back(fsr_id);
      }
    }

    /* Set CMFD cell_fsrs vector of vectors */
    cmfd->setCellFSRs(cell_fsrs);
  }

  /* Inform the rest of the class methods that Tracks have been initialized */
  if (ret)
    _contains_tracks = true;

  /* Close the Track file */
  fclose(in);

  return true;
}


/**
 * @brief Assign a correct volume for some FSR.
 * @details This routine adjusts the length of each track segment crossing
 *          a FSR such that the integrated volume is identical to the true
 *          volume assigned by the user.
 * @param fsr_id the ID of the FSR of interest
 * @param fsr_volume the correct FSR volume to use
 */
void TrackGenerator::correctFSRVolume(int fsr_id, FP_PRECISION fsr_volume) {

  /* Compute the current volume approximation for the flat source region */
  FP_PRECISION curr_volume = getFSRVolume(fsr_id);

  log_printf(INFO, "Correcting FSR %d volume from %f to %f", 
             fsr_id, curr_volume, fsr_volume);

  int num_segments, azim_index;
  double dx_eff, d_eff;
  double volume, corr_factor;
  segment* curr_segment;
  segment* segments;

  /* Correct volume separately for each azimuthal angle */
  for (int i=0; i < _num_azim; i++) {

    /* Initialize volume to zero for this azimuthal angle */
    volume = 0;

    /* Compute effective track spacing for this azimuthal angle */
    dx_eff = (_geometry->getWidth() / _num_x[i]);
    d_eff = (dx_eff * sin(_tracks[i][0].getPhi()));

    /* Compute the current estimated volume of the FSR for this angle */
    for (int j=0; j < _num_tracks[i]; j++) {

      num_segments = _tracks[i][j].getNumSegments();
      segments = _tracks[i][j].getSegments();

      for (int s=0; s < num_segments; s++) {
        curr_segment = &segments[s];
        if (curr_segment->_region_id == fsr_id)
          volume += curr_segment->_length * d_eff;
      }
    }

    /* Compute correction factor to the volume */
    corr_factor = fsr_volume / volume;

    log_printf(DEBUG, "Volume correction factor for FSR %d and azim "
               "angle %d is %f", fsr_id, i, corr_factor);

    /* Correct the length of each segment which crosses the FSR */
    for (int j=0; j < _num_tracks[i]; j++) {

      num_segments = _tracks[i][j].getNumSegments();
      segments = _tracks[i][j].getSegments();

      for (int s=0; s < num_segments; s++) {
        curr_segment = &segments[s];
        if (curr_segment->_region_id == fsr_id)
          curr_segment->_length *= corr_factor;
      }
    }
  }
}<|MERGE_RESOLUTION|>--- conflicted
+++ resolved
@@ -162,11 +162,7 @@
 
 
 /**
-<<<<<<< HEAD
- * @brief Get the maximum allowable optical lenght for a track segment
-=======
  * @brief Get the maximum allowable optical length for a track segment
->>>>>>> 5b3f77a1
  * @return The max optical length
  */
 FP_PRECISION TrackGenerator::getMaxOpticalLength() {
