--- conflicted
+++ resolved
@@ -1648,21 +1648,11 @@
 
 
 /**
-<<<<<<< HEAD
- * @brief Compute and return the track UID number
- * @details Compute and return the track UID number based on the azimuthal 
-            number and the xy_index. Track UID number is also the index in the 
-            Track** TrackGenerator::_tracks_2D_array
- * @param a the azimuthal number of a track
- * @param x the xy_index of a track
- * @return the track UID number of a track 
-=======
  * @brief Get the id of a 2D Track based on its azimuthal angle and index in the
  *        azimuthal stack
  * @param a azimuthal angle of the Track
  * @param x index in azimuthal stack
  * @return Track unique id
->>>>>>> 98d80f66
  */
 int TrackGenerator::get2DTrackID(int a, int x) {
 
